use crate::arena::Arena;
use crate::conda_util;
use crate::id::{VersionSetId, NameId, RepoId, SolvableId};
use crate::mapping::Mapping;
use crate::solvable::{PackageSolvable, Solvable};
use rattler_conda_types::{MatchSpec, PackageName, PackageRecord, Version};
use std::cell::OnceCell;
use std::cmp::Ordering;
use std::collections::hash_map::Entry;
use std::collections::HashMap;
use std::fmt::{Debug, Display};
use std::hash::Hash;

/// Trait describing sets of versions.
pub trait VersionSet: Debug + Display + Clone + Eq + Hash  {
    type V: Debug + Display + Clone + Eq + Ord;

    /// Evaluate membership of a version in this set.
    fn contains(&self, v: &Self::V) -> bool;

}

impl VersionSet for MatchSpec {
    type V = PackageRecord;

    fn contains(&self, v: &Self::V) -> bool {
        self.matches(v)
    }
}


/// A pool that stores data related to the available packages
///
/// Because it stores solvables, it contains references to `PackageRecord`s (the `'a` lifetime comes
/// from the original `PackageRecord`s)
pub struct Pool<'a, V: VersionSet> {
    /// All the solvables that have been registered
    pub(crate) solvables: Arena<SolvableId, Solvable<'a>>,

    /// The total amount of registered repos
    total_repos: u32,

    /// Interned package names
    package_names: Arena<NameId, PackageName>,

    /// Map from package names to the id of their interned counterpart
    pub(crate) names_to_ids: HashMap<PackageName, NameId>,

    /// Map from interned package names to the solvables that have that name
    pub(crate) packages_by_name: Mapping<NameId, Vec<SolvableId>>,

    /// Interned match specs
    pub(crate) version_sets: Arena<VersionSetId, V>,

    /// Map from match spec strings to the id of their interned counterpart
    version_set_to_id: HashMap<V, VersionSetId>,

    /// Cached candidates for each match spec
    pub(crate) match_spec_to_sorted_candidates: Mapping<VersionSetId, Vec<SolvableId>>,

    /// Cached forbidden solvables for each match spec
    pub(crate) match_spec_to_forbidden: Mapping<VersionSetId, Vec<SolvableId>>,
}

impl<'a, V: VersionSet> Default for Pool<'a, V> {
    fn default() -> Self {
        let mut solvables = Arena::new();
        solvables.alloc(Solvable::new_root());

        Self {
            solvables,
            total_repos: 0,

            names_to_ids: Default::default(),
            package_names: Arena::new(),
            packages_by_name: Mapping::empty(),

            version_set_to_id: Default::default(),
            version_sets: Arena::new(),
            match_spec_to_sorted_candidates: Mapping::empty(),
            match_spec_to_forbidden: Mapping::empty(),
        }
    }
}

impl<'a, V: VersionSet> Pool<'a, V> {
    /// Creates a new [`Pool`]
    pub fn new() -> Self {
        Self::default()
    }

    /// Registers a new repo (i.e. a source of packages)
    pub fn new_repo(&mut self) -> RepoId {
        let id = RepoId::new(self.total_repos);
        self.total_repos += 1;
        id
    }

    /// Adds a package to a repo and returns it's [`SolvableId`]
    pub fn add_package(&mut self, repo_id: RepoId, record: &'a PackageRecord) -> SolvableId {
        assert!(self.solvables.len() <= u32::MAX as usize);

        let name = self.intern_package_name(&record.name);

        let solvable_id = self
            .solvables
            .alloc(Solvable::new_package(repo_id, name, record));

        self.packages_by_name[name].push(solvable_id);

        solvable_id
    }

    /// Overwrites the package associated to the id, as though it had just been created using
    /// [`Pool::add_package`]
    ///
    /// Panics if the new package has a different name than the existing package
    pub fn overwrite_package(
        &mut self,
        repo_id: RepoId,
        solvable_id: SolvableId,
        record: &'a PackageRecord,
    ) {
        assert!(!solvable_id.is_root());

        let name = self.intern_package_name(&record.name);
        assert_eq!(self.solvables[solvable_id].package().name, name);

        self.solvables[solvable_id] = Solvable::new_package(repo_id, name, record);
    }

    /// Registers a dependency for the provided solvable
    pub fn add_dependency(&mut self, solvable_id: SolvableId, version_set: V) {
        let match_spec_id = self.intern_version_set(version_set);
        let solvable = self.solvables[solvable_id].package_mut();
        solvable.dependencies.push(match_spec_id);
    }

    /// Registers a constrains for the provided solvable
    pub fn add_constrains(&mut self, solvable_id: SolvableId, version_set: V) {
        let match_spec_id = self.intern_version_set(version_set);
        let solvable = self.solvables[solvable_id].package_mut();
        solvable.constrains.push(match_spec_id);
    }

<<<<<<< HEAD
=======
    /// Populates the list of candidates for the provided match spec
    pub(crate) fn populate_candidates(
        &self,
        match_spec_id: MatchSpecId,
        favored_map: &HashMap<NameId, SolvableId>,
        match_spec_to_sorted_candidates: &mut Mapping<MatchSpecId, Vec<SolvableId>>,
        match_spec_to_candidates: &Mapping<MatchSpecId, OnceCell<Vec<SolvableId>>>,
        match_spec_highest_version: &Mapping<MatchSpecId, OnceCell<Option<(Version, bool)>>>,
        solvable_order: &mut HashMap<u64, Ordering>,
    ) {
        let match_spec = &self.match_specs[match_spec_id];
        let match_spec_name = match_spec.name.as_ref().expect("match spec without name!");
        let name_id = match self.names_to_ids.get(match_spec_name) {
            None => return,
            Some(&name_id) => name_id,
        };

        let mut pkgs = conda_util::find_candidates(
            match_spec_id,
            &self.match_specs,
            &self.names_to_ids,
            &self.packages_by_name,
            &self.solvables,
            match_spec_to_candidates,
        )
        .clone();

        pkgs.sort_by(|&p1, &p2| {
            let key = u32::from(p1) as u64 | ((u32::from(p2) as u64) << 32);
            *solvable_order.entry(key).or_insert_with(|| {
                conda_util::compare_candidates(
                    p1,
                    p2,
                    &self.solvables,
                    &self.names_to_ids,
                    &self.packages_by_name,
                    &self.match_specs,
                    match_spec_to_candidates,
                    match_spec_highest_version,
                )
            })
        });

        if let Some(&favored_id) = favored_map.get(&name_id) {
            if let Some(pos) = pkgs.iter().position(|&s| s == favored_id) {
                // Move the element at `pos` to the front of the array
                pkgs[0..=pos].rotate_right(1);
            }
        }

        match_spec_to_sorted_candidates[match_spec_id] = pkgs;
    }

    /// Populates the list of forbidden packages for the provided match spec
    pub(crate) fn populate_forbidden(
        &self,
        match_spec_id: MatchSpecId,
        match_spec_to_forbidden: &mut Mapping<MatchSpecId, Vec<SolvableId>>,
    ) {
        let match_spec = &self.match_specs[match_spec_id];
        let match_spec_name = match_spec.name.as_ref().expect("match spec without name!");
        let name_id = match self.names_to_ids.get(match_spec_name) {
            None => return,
            Some(&name_id) => name_id,
        };

        match_spec_to_forbidden[match_spec_id] = self.packages_by_name[name_id]
            .iter()
            .cloned()
            .filter(|&solvable| !match_spec.matches(self.solvables[solvable].package().record))
            .collect();
    }

>>>>>>> b2b7003c
    /// Interns a match spec into the `Pool`, returning its `MatchSpecId`
    pub(crate) fn intern_version_set(&mut self, version_set: V) -> VersionSetId {
        match self.version_set_to_id.entry(version_set.clone()) {
            Entry::Occupied(entry) => *entry.get(),
            Entry::Vacant(entry) => {
                let id = self
                    .version_sets
                    .alloc(version_set);

                // Update the entry
                entry.insert(id);

                id
            }
        }
    }

    /// Returns the match spec associated to the provided id
    ///
    /// Panics if the match spec is not found in the pool
    pub fn resolve_version_set(&self, id: VersionSetId) -> &V {
        &self.version_sets[id]
    }

    /// Interns a package name into the `Pool`, returning its `NameId`
    fn intern_package_name(&mut self, name: &PackageName) -> NameId {
        match self.names_to_ids.entry(name.clone()) {
            Entry::Occupied(e) => *e.get(),
            Entry::Vacant(e) => {
                let next_id = self.package_names.alloc(e.key().clone());

                // Keep the mapping in sync
                self.packages_by_name.extend(Vec::new());

                e.insert(next_id);
                next_id
            }
        }
    }

    /// Returns the package name associated to the provided id
    ///
    /// Panics if the package name is not found in the pool
    pub fn resolve_package_name(&self, name_id: NameId) -> &PackageName {
        &self.package_names[name_id]
    }

    /// Returns the solvable associated to the provided id
    ///
    /// Panics if the solvable is not found in the pool
    pub fn resolve_solvable(&self, id: SolvableId) -> &PackageSolvable {
        self.resolve_solvable_inner(id).package()
    }

    /// Returns the solvable associated to the provided id
    ///
    /// Panics if the solvable is not found in the pool
    pub fn resolve_solvable_mut(&mut self, id: SolvableId) -> &mut PackageSolvable<'a> {
        self.resolve_solvable_inner_mut(id).package_mut()
    }

    /// Returns the solvable associated to the provided id
    ///
    /// Panics if the solvable is not found in the pool
    pub(crate) fn resolve_solvable_inner(&self, id: SolvableId) -> &Solvable {
        &self.solvables[id]
    }

    /// Returns the solvable associated to the provided id
    ///
    /// Panics if the solvable is not found in the pool
    pub(crate) fn resolve_solvable_inner_mut(&mut self, id: SolvableId) -> &mut Solvable<'a> {
        &mut self.solvables[id]
    }

    /// Returns the dependencies associated to the root solvable
    pub(crate) fn root_solvable_mut(&mut self) -> &mut Vec<VersionSetId> {
        self.solvables[SolvableId::root()].root_mut()
    }
}

impl Pool<'_, MatchSpec> {
    /// Populates the list of candidates for the provided match spec
    pub(crate) fn populate_candidates(
        &self,
        match_spec_id: VersionSetId,
        favored_map: &HashMap<NameId, SolvableId>,
        match_spec_to_sorted_candidates: &mut Mapping<VersionSetId, Vec<SolvableId>>,
        match_spec_to_candidates: &Mapping<VersionSetId, OnceCell<Vec<SolvableId>>>,
        match_spec_highest_version: &Mapping<VersionSetId, OnceCell<Option<(Version, bool)>>>,
        solvable_order: &mut HashMap<u64, Ordering>,
    ) {
        let match_spec = &self.version_sets[match_spec_id];
        let match_spec_name = match_spec
            .name
            .as_deref()
            .expect("match spec without name!");
        let name_id = match self.names_to_ids.get(match_spec_name) {
            None => return,
            Some(&name_id) => name_id,
        };

        let mut pkgs = conda_util::find_candidates(
            match_spec_id,
            &self.version_sets,
            &self.names_to_ids,
            &self.packages_by_name,
            &self.solvables,
            match_spec_to_candidates,
        )
            .clone();

        pkgs.sort_by(|&p1, &p2| {
            let key = u32::from(p1) as u64 | ((u32::from(p2) as u64) << 32);
            *solvable_order.entry(key).or_insert_with(|| {
                conda_util::compare_candidates(
                    p1,
                    p2,
                    &self.solvables,
                    &self.names_to_ids,
                    &self.packages_by_name,
                    &self.version_sets,
                    match_spec_to_candidates,
                    match_spec_highest_version,
                )
            })
        });

        if let Some(&favored_id) = favored_map.get(&name_id) {
            if let Some(pos) = pkgs.iter().position(|&s| s == favored_id) {
                // Move the element at `pos` to the front of the array
                pkgs[0..=pos].rotate_right(1);
            }
        }

        match_spec_to_sorted_candidates[match_spec_id] = pkgs;
    }

    /// Populates the list of forbidden packages for the provided match spec
    pub(crate) fn populate_forbidden(
        &self,
        match_spec_id: VersionSetId,
        version_set_to_forbidden: &mut Mapping<VersionSetId, Vec<SolvableId>>,
    ) {
        let match_spec = &self.version_sets[match_spec_id];
        let match_spec_name = match_spec
            .name
            .as_deref()
            .expect("match spec without name!");
        let name_id = match self.names_to_ids.get(match_spec_name) {
            None => return,
            Some(&name_id) => name_id,
        };

        version_set_to_forbidden[match_spec_id] = self.packages_by_name[name_id]
            .iter()
            .cloned()
            .filter(|&solvable| !match_spec.matches(self.solvables[solvable].package().record))
            .collect();
    }
}<|MERGE_RESOLUTION|>--- conflicted
+++ resolved
@@ -143,82 +143,6 @@
         solvable.constrains.push(match_spec_id);
     }
 
-<<<<<<< HEAD
-=======
-    /// Populates the list of candidates for the provided match spec
-    pub(crate) fn populate_candidates(
-        &self,
-        match_spec_id: MatchSpecId,
-        favored_map: &HashMap<NameId, SolvableId>,
-        match_spec_to_sorted_candidates: &mut Mapping<MatchSpecId, Vec<SolvableId>>,
-        match_spec_to_candidates: &Mapping<MatchSpecId, OnceCell<Vec<SolvableId>>>,
-        match_spec_highest_version: &Mapping<MatchSpecId, OnceCell<Option<(Version, bool)>>>,
-        solvable_order: &mut HashMap<u64, Ordering>,
-    ) {
-        let match_spec = &self.match_specs[match_spec_id];
-        let match_spec_name = match_spec.name.as_ref().expect("match spec without name!");
-        let name_id = match self.names_to_ids.get(match_spec_name) {
-            None => return,
-            Some(&name_id) => name_id,
-        };
-
-        let mut pkgs = conda_util::find_candidates(
-            match_spec_id,
-            &self.match_specs,
-            &self.names_to_ids,
-            &self.packages_by_name,
-            &self.solvables,
-            match_spec_to_candidates,
-        )
-        .clone();
-
-        pkgs.sort_by(|&p1, &p2| {
-            let key = u32::from(p1) as u64 | ((u32::from(p2) as u64) << 32);
-            *solvable_order.entry(key).or_insert_with(|| {
-                conda_util::compare_candidates(
-                    p1,
-                    p2,
-                    &self.solvables,
-                    &self.names_to_ids,
-                    &self.packages_by_name,
-                    &self.match_specs,
-                    match_spec_to_candidates,
-                    match_spec_highest_version,
-                )
-            })
-        });
-
-        if let Some(&favored_id) = favored_map.get(&name_id) {
-            if let Some(pos) = pkgs.iter().position(|&s| s == favored_id) {
-                // Move the element at `pos` to the front of the array
-                pkgs[0..=pos].rotate_right(1);
-            }
-        }
-
-        match_spec_to_sorted_candidates[match_spec_id] = pkgs;
-    }
-
-    /// Populates the list of forbidden packages for the provided match spec
-    pub(crate) fn populate_forbidden(
-        &self,
-        match_spec_id: MatchSpecId,
-        match_spec_to_forbidden: &mut Mapping<MatchSpecId, Vec<SolvableId>>,
-    ) {
-        let match_spec = &self.match_specs[match_spec_id];
-        let match_spec_name = match_spec.name.as_ref().expect("match spec without name!");
-        let name_id = match self.names_to_ids.get(match_spec_name) {
-            None => return,
-            Some(&name_id) => name_id,
-        };
-
-        match_spec_to_forbidden[match_spec_id] = self.packages_by_name[name_id]
-            .iter()
-            .cloned()
-            .filter(|&solvable| !match_spec.matches(self.solvables[solvable].package().record))
-            .collect();
-    }
-
->>>>>>> b2b7003c
     /// Interns a match spec into the `Pool`, returning its `MatchSpecId`
     pub(crate) fn intern_version_set(&mut self, version_set: V) -> VersionSetId {
         match self.version_set_to_id.entry(version_set.clone()) {
@@ -314,7 +238,7 @@
         let match_spec = &self.version_sets[match_spec_id];
         let match_spec_name = match_spec
             .name
-            .as_deref()
+            .as_ref()
             .expect("match spec without name!");
         let name_id = match self.names_to_ids.get(match_spec_name) {
             None => return,
@@ -366,7 +290,7 @@
         let match_spec = &self.version_sets[match_spec_id];
         let match_spec_name = match_spec
             .name
-            .as_deref()
+            .as_ref()
             .expect("match spec without name!");
         let name_id = match self.names_to_ids.get(match_spec_name) {
             None => return,

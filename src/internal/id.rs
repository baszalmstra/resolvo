--- conflicted
+++ resolved
@@ -162,7 +162,6 @@
     }
 }
 
-<<<<<<< HEAD
 /// A unique identifier for a variable in the solver.
 #[repr(transparent)]
 #[derive(Copy, Clone, Debug, Eq, PartialEq, Hash, PartialOrd, Ord)]
@@ -260,7 +259,9 @@
             Some(solvable_id) => write!(f, "{}", self.interner.display_solvable(solvable_id)),
             None => write!(f, "root"),
         }
-=======
+    }
+}
+
 #[cfg(test)]
 mod tests {
     use super::*;
@@ -272,6 +273,5 @@
             std::mem::size_of::<ClauseId>(),
             std::mem::size_of::<Option<ClauseId>>()
         );
->>>>>>> f6537fcc
     }
 }
--- conflicted
+++ resolved
@@ -1,12 +1,9 @@
-<<<<<<< HEAD
-use crate::internal::arena::ArenaId;
-use crate::internal::id::{ExpandedVar, VarId};
-use crate::{PackageName, Pool, VersionSet};
-=======
->>>>>>> 1777fd05
 use std::cmp::Ordering;
 
-use crate::internal::{arena::ArenaId, id::InternalSolvableId};
+use crate::internal::{
+    arena::ArenaId,
+    id::{ExpandedVar, VarId},
+};
 
 /// Represents a decision (i.e. an assignment to a solvable) and the level at
 /// which it was made
@@ -55,7 +52,6 @@
         }
     }
 
-<<<<<<< HEAD
     pub fn reset(&mut self, variable: VarId) {
         let (map, idx) = match variable.expand() {
             ExpandedVar::Solvable(s) => (&mut self.solvables, s.to_usize()),
@@ -63,17 +59,11 @@
         };
 
         if idx < map.len() {
-=======
-    pub fn reset(&mut self, solvable_id: InternalSolvableId) {
-        let solvable_id = solvable_id.to_usize();
-        if solvable_id < self.map.len() {
->>>>>>> 1777fd05
             // SAFE: because we check that the solvable id is within bounds
             unsafe { *map.get_unchecked_mut(idx) = DecisionAndLevel::undecided() };
         }
     }
 
-<<<<<<< HEAD
     pub fn set(&mut self, variable: VarId, value: bool, level: u32) {
         let (map, idx) = match variable.expand() {
             ExpandedVar::Solvable(s) => (&mut self.solvables, s.to_usize()),
@@ -82,13 +72,6 @@
 
         if idx >= map.len() {
             map.resize_with(idx + 1, DecisionAndLevel::undecided);
-=======
-    pub fn set(&mut self, solvable_id: InternalSolvableId, value: bool, level: u32) {
-        let solvable_id = solvable_id.to_usize();
-        if solvable_id >= self.map.len() {
-            self.map
-                .resize_with(solvable_id + 1, DecisionAndLevel::undecided);
->>>>>>> 1777fd05
         }
 
         // SAFE: because we ensured that vec contains at least the correct number of
@@ -98,7 +81,6 @@
         };
     }
 
-<<<<<<< HEAD
     pub fn level(&self, variable: VarId) -> u32 {
         let (map, idx) = match variable.expand() {
             ExpandedVar::Solvable(s) => (&self.solvables, s.to_usize()),
@@ -116,48 +98,4 @@
 
         map.get(idx).and_then(|d| d.value())
     }
-
-    /// Returns an object that can be used to display the contents of the decision map in a human readable fashion.
-    #[allow(unused)]
-    pub fn display<'a, VS: VersionSet, N: PackageName + Display>(
-        &'a self,
-        pool: &'a Pool<VS, N>,
-    ) -> DecisionMapDisplay<'a, VS, N> {
-        DecisionMapDisplay { map: self, pool }
-    }
-}
-
-pub struct DecisionMapDisplay<'a, VS: VersionSet, N: PackageName + Display> {
-    map: &'a DecisionMap,
-    pool: &'a Pool<VS, N>,
-}
-
-impl<'a, VS: VersionSet, N: PackageName + Display> Display for DecisionMapDisplay<'a, VS, N> {
-    fn fmt(&self, f: &mut Formatter<'_>) -> std::fmt::Result {
-        for (id, solvable) in self.pool.solvables.iter() {
-            write!(f, "{} := ", solvable.display(self.pool))?;
-            if let Some(value) = self.map.value(id.into()) {
-                writeln!(
-                    f,
-                    "{} (level: {})",
-                    if value { "true " } else { "false" },
-                    self.map.level(id.into())
-                )?;
-            } else {
-                writeln!(f, "<undecided>")?;
-            }
-        }
-        Ok(())
-    }
-=======
-    pub fn level(&self, solvable_id: InternalSolvableId) -> u32 {
-        self.map
-            .get(solvable_id.to_usize())
-            .map_or(0, |d| d.level())
-    }
-
-    pub fn value(&self, solvable_id: InternalSolvableId) -> Option<bool> {
-        self.map.get(solvable_id.to_usize()).and_then(|d| d.value())
-    }
->>>>>>> 1777fd05
 }
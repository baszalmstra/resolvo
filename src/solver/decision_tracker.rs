--- conflicted
+++ resolved
@@ -3,8 +3,8 @@
     solver::{decision::Decision, decision_map::DecisionMap},
 };
 
-/// Tracks the assignments to solvables, keeping a log that can be used to backtrack, and a map that
-/// can be used to query the current value assigned
+/// Tracks the assignments to solvables, keeping a log that can be used to
+/// backtrack, and a map that can be used to query the current value assigned
 pub(crate) struct DecisionTracker {
     map: DecisionMap,
     stack: Vec<Decision>,
@@ -26,17 +26,8 @@
         self.propagate_index = 0;
     }
 
-<<<<<<< HEAD
-    pub(crate) fn is_empty(&self) -> bool {
-        self.stack.is_empty()
-    }
-
     pub(crate) fn assigned_value(&self, var_id: VarId) -> Option<bool> {
         self.map.value(var_id)
-=======
-    pub(crate) fn assigned_value(&self, solvable_id: InternalSolvableId) -> Option<bool> {
-        self.map.value(solvable_id)
->>>>>>> 2700ea08
     }
 
     pub(crate) fn map(&self) -> &DecisionMap {
@@ -51,8 +42,8 @@
         self.map.level(var_id)
     }
 
-    // Find the clause that caused the assignment of the specified solvable. If no assignment has
-    // been made to the solvable than `None` is returned.
+    // Find the clause that caused the assignment of the specified solvable. If no
+    // assignment has been made to the solvable than `None` is returned.
     pub(crate) fn find_clause_for_assignment(&self, var_id: VarId) -> Option<ClauseId> {
         self.stack
             .iter()
@@ -62,9 +53,11 @@
 
     /// Attempts to add a decision
     ///
-    /// Returns true if the solvable was undecided, false if it was already decided to the same value
+    /// Returns true if the solvable was undecided, false if it was already
+    /// decided to the same value
     ///
-    /// Returns an error if the solvable was decided to a different value (which means there is a conflict)
+    /// Returns an error if the solvable was decided to a different value (which
+    /// means there is a conflict)
     pub(crate) fn try_add_decision(&mut self, decision: Decision, level: u32) -> Result<bool, ()> {
         match self.map.value(decision.var_id) {
             None => {
@@ -102,7 +95,8 @@
         (decision, self.map.level(top_decision.var_id))
     }
 
-    /// Returns the next decision in the log for which unit propagation still needs to run
+    /// Returns the next decision in the log for which unit propagation still
+    /// needs to run
     ///
     /// Side-effect: the decision will be marked as propagated
     pub(crate) fn next_unpropagated(&mut self) -> Option<Decision> {

use ahash::{HashMap, HashSet};
pub use cache::SolverCache;
use clause::{Clause, Literal, WatchedLiterals};
use decision::Decision;
use decision_tracker::DecisionTracker;
use elsa::FrozenMap;
use encoding::Encoder;
use indexmap::IndexMap;
use itertools::Itertools;
<<<<<<< HEAD
use segvec::{Linear, MemConfig, SegVec};
=======
use std::{any::Any, fmt::Display, ops::ControlFlow};
use variable_map::VariableMap;
>>>>>>> ddd2b2be
use watch_map::WatchMap;

use crate::{
    Dependencies, DependencyProvider, KnownDependencies, Requirement, VersionSetId,
    conflict::Conflict,
    internal::{
        arena::{Arena, ArenaId},
        id::{ClauseId, LearntClauseId, NameId, SolvableId, SolvableOrRootId, VariableId},
        mapping::Mapping,
    },
    runtime::{AsyncRuntime, NowOrNeverRuntime},
    solver::binary_encoding::AtMostOnceTracker,
};

mod binary_encoding;
mod cache;
pub(crate) mod clause;
mod decision;
mod decision_map;
mod decision_tracker;
<<<<<<< HEAD
#[cfg(feature = "diagnostics")]
mod diagnostics;
=======
mod encoding;
pub(crate) mod variable_map;
>>>>>>> ddd2b2be
mod watch_map;

/// Describes the problem that is to be solved by the solver.
///
/// This struct is generic over the type `S` of the collection of soft
/// requirements passed to the solver, typically expected to be a type
/// implementing [`IntoIterator`].
///
/// This struct follows the builder pattern and can have its fields set by one
/// of the available setter methods.
pub struct Problem<S> {
    requirements: Vec<Requirement>,
    constraints: Vec<VersionSetId>,
    soft_requirements: S,
}

impl Default for Problem<std::iter::Empty<SolvableId>> {
    fn default() -> Self {
        Self::new()
    }
}

impl Problem<std::iter::Empty<SolvableId>> {
    /// Creates a new empty [`Problem`]. Use the setter methods to build the
    /// problem before passing it to the solver to be solved.
    pub fn new() -> Self {
        Self {
            requirements: Default::default(),
            constraints: Default::default(),
            soft_requirements: Default::default(),
        }
    }
}

impl<S: IntoIterator<Item = SolvableId>> Problem<S> {
    /// Sets the requirements that _must_ have one candidate solvable be
    /// included in the solution.
    ///
    /// Returns the [`Problem`] for further mutation or to pass to
    /// [`Solver::solve`].
    pub fn requirements(self, requirements: Vec<Requirement>) -> Self {
        Self {
            requirements,
            ..self
        }
    }

    /// Sets the additional constraints imposed on individual packages that the
    /// solvable (if any) chosen for that package _must_ adhere to.
    ///
    /// Returns the [`Problem`] for further mutation or to pass to
    /// [`Solver::solve`].
    pub fn constraints(self, constraints: Vec<VersionSetId>) -> Self {
        Self {
            constraints,
            ..self
        }
    }

    /// Sets the additional requirements that the solver should _try_ and
    /// fulfill once it has found a solution to the main problem.
    ///
    /// An unsatisfiable soft requirement does not cause a conflict; the solver
    /// will try and fulfill as many soft requirements as possible and skip
    /// the unsatisfiable ones.
    ///
    /// Soft requirements are currently only specified as individual solvables
    /// to be included in the solution, however in the future they will be
    /// able to be specified as version sets.
    ///
    /// # Returns
    ///
    /// Returns the [`Problem`] for further mutation or to pass to
    /// [`Solver::solve`].
    pub fn soft_requirements<I: IntoIterator<Item = SolvableId>>(
        self,
        soft_requirements: I,
    ) -> Problem<I> {
        Problem {
            requirements: self.requirements,
            constraints: self.constraints,
            soft_requirements,
        }
    }
}

#[derive(Default)]
pub(crate) struct Clauses {
<<<<<<< HEAD
    pub(crate) kinds: RefCell<SegVec<Clause, Linear<8192>>>,
    states: RefCell<SegVec<ClauseState, Linear<8192>>>,
=======
    pub(crate) kinds: Vec<Clause>,
    watched_literals: Vec<Option<WatchedLiterals>>,
>>>>>>> ddd2b2be
}

impl Clauses {
    pub fn alloc(&mut self, watched_literals: Option<WatchedLiterals>, kind: Clause) -> ClauseId {
        let id = ClauseId::from_usize(self.kinds.len());
        self.kinds.push(kind);
        self.watched_literals.push(watched_literals);
        id
    }
}

type RequirementCandidateVariables = Vec<Vec<VariableId>>;

/// Drives the SAT solving process.
pub struct Solver<D: DependencyProvider, RT: AsyncRuntime = NowOrNeverRuntime> {
    /// The runtime to use for async operations.
    pub(crate) async_runtime: RT,

    /// A cache that stores request to the dependency provider.
    pub(crate) cache: SolverCache<D>,

    /// Holds the current state of the solver.
    pub(crate) state: SolverState,

    /// The activity add factor. This is a value that is added to the activity
    /// score of each package that is part of a conflict.
    activity_add: f32,

    /// The activity decay factor. This is a value between 0 and 1 with which
    /// the activity scores of each package are multiplied when a conflict is
    /// detected.
    activity_decay: f32,
}

#[derive(Default)]
pub(crate) struct SolverState {
    pub(crate) clauses: Clauses,
    requires_clauses: IndexMap<VariableId, Vec<(Requirement, ClauseId)>, ahash::RandomState>,
    watches: WatchMap,

    /// A mapping from requirements to the variables that represent the
    /// candidates.
    requirement_to_sorted_candidates:
        FrozenMap<Requirement, RequirementCandidateVariables, ahash::RandomState>,

    pub(crate) variable_map: VariableMap,

    negative_assertions: Vec<(VariableId, ClauseId)>,

    learnt_clauses: Arena<LearntClauseId, Vec<Literal>>,
    learnt_why: Mapping<LearntClauseId, Vec<ClauseId>>,
    learnt_clause_ids: Vec<ClauseId>,

    clauses_added_for_package: HashSet<NameId>,
    clauses_added_for_solvable: HashSet<SolvableOrRootId>,
    forbidden_clauses_added: HashMap<NameId, AtMostOnceTracker<VariableId>>,

    decision_tracker: DecisionTracker,

    /// Activity score per package.
    name_activity: Vec<f32>,
}

impl<D: DependencyProvider> Solver<D, NowOrNeverRuntime> {
    /// Creates a single threaded block solver, using the provided
    /// [`DependencyProvider`].
    pub fn new(provider: D) -> Self {
        Self {
            cache: SolverCache::new(provider),
            async_runtime: NowOrNeverRuntime,
            state: SolverState::default(),
            activity_add: 1.0,
            activity_decay: 0.95,
        }
    }
}

/// The root cause of a solver error.
#[derive(Debug)]
pub enum UnsolvableOrCancelled {
    /// The problem was unsolvable.
    Unsolvable(Conflict),
    /// The solving process was cancelled.
    Cancelled(Box<dyn Any>),
}

impl From<Conflict> for UnsolvableOrCancelled {
    fn from(value: Conflict) -> Self {
        UnsolvableOrCancelled::Unsolvable(value)
    }
}

impl From<Box<dyn Any>> for UnsolvableOrCancelled {
    fn from(value: Box<dyn Any>) -> Self {
        UnsolvableOrCancelled::Cancelled(value)
    }
}

/// An error during the propagation step
#[derive(Debug)]
pub(crate) enum PropagationError {
    Conflict(VariableId, bool, ClauseId),
    Cancelled(Box<dyn Any>),
}

impl Display for PropagationError {
    fn fmt(&self, f: &mut std::fmt::Formatter<'_>) -> std::fmt::Result {
        match self {
            PropagationError::Conflict(solvable, value, clause) => {
                write!(
                    f,
                    "conflict while propagating solvable {:?}, value {} caused by clause {:?}",
                    solvable, value, clause
                )
            }
            PropagationError::Cancelled(_) => {
                write!(f, "propagation was cancelled")
            }
        }
    }
}

impl<D: DependencyProvider, RT: AsyncRuntime> Solver<D, RT> {
    /// Returns the dependency provider used by this instance.
    pub fn provider(&self) -> &D {
        self.cache.provider()
    }

    /// Set the runtime of the solver to `runtime`.
    #[must_use]
    pub fn with_runtime<RT2: AsyncRuntime>(self, runtime: RT2) -> Solver<D, RT2> {
        Solver {
            async_runtime: runtime,
            cache: self.cache,
            state: self.state,
            activity_decay: self.activity_decay,
            activity_add: self.activity_add,
        }
    }

    /// Configure activity andd and decay parameters. This enables tweaking
    /// these parameters.
    #[must_use]
    pub fn with_activity_params(self, add: f32, decay: f32) -> Self {
        Self {
            activity_add: add,
            activity_decay: decay,
            ..self
        }
    }

    /// Solves the given [`Problem`].
    ///
    /// The solver first solves for the root requirements and constraints, and
    /// then tries to include in the solution as many of the soft
    /// requirements as it can. Each soft requirement is subject to all the
    /// clauses and decisions introduced for all the previously decided
    /// solvables in the solution.
    ///
    /// Unless the corresponding package has been requested by a version set in
    /// another solvable's clauses, each soft requirement is _not_ subject
    /// to the package-level clauses introduced in
    /// [`DependencyProvider::get_candidates`] since the solvables have been
    /// requested specifically (not through a version set) in the solution.
    ///
    /// # Returns
    ///
    /// If a solution was found, returns a [`Vec`] of the solvables included in
    /// the solution.
    ///
    /// If no solution to the _root_ requirements and constraints was found,
    /// returns a [`Conflict`] wrapped in a
    /// [`UnsolvableOrCancelled::Unsolvable`], which provides ways to
    /// inspect the causes and report them to the user. If a soft requirement is
    /// unsolvable, it is simply not included in the solution.
    ///
    /// If the solution process is cancelled (see
    /// [`DependencyProvider::should_cancel_with_value`]), returns an
    /// [`UnsolvableOrCancelled::Cancelled`] containing the cancellation value.
    pub fn solve(
        &mut self,
        problem: Problem<impl IntoIterator<Item = SolvableId>>,
    ) -> Result<Vec<SolvableId>, UnsolvableOrCancelled> {
        // Re-initialize the solver state.
        self.state = SolverState::default();

        // Construct the root dependencies from the problem
        let root_dependencies = Dependencies::Known(KnownDependencies {
            requirements: problem.requirements,
            constrains: problem.constraints,
        });

        // The first clause will always be the install root clause. Here we verify that
        // this is indeed the case.
        let root_clause = {
            let (state, kind) = WatchedLiterals::root();
            self.state.clauses.alloc(state, kind)
        };
        assert_eq!(root_clause, ClauseId::install_root());

        assert!(
            self.run_sat(SolvableOrRootId::root(), &root_dependencies)?,
            "bug: Since root is the first requested solvable, \
                  should have returned Err instead of Ok(false) if root is unsolvable"
        );

        for additional in problem.soft_requirements {
<<<<<<< HEAD
            let additional = additional.into();

            if self.decision_tracker.assigned_value(additional).is_none() {
                self.run_sat(additional)?;
            }
        }

        #[cfg(feature = "diagnostics")]
        self.report_diagnostics();

        Ok(self.chosen_solvables().collect())
    }

    /// Returns the solvables that the solver has chosen to include in the
    /// solution so far.
    fn chosen_solvables(&self) -> impl Iterator<Item = SolvableId> + '_ {
        self.decision_tracker.stack().filter_map(|d| {
            if d.value {
                d.solvable_id.as_solvable()
            } else {
                // Ignore things that are set to false
                None
            }
        })
    }

    /// Adds clauses for a solvable. These clauses include requirements and
    /// constrains on other solvables.
    ///
    /// Returns the added clauses, and an additional list with conflicting
    /// clauses (if any).
    ///
    /// If the provider has requested the solving process to be cancelled, the
    /// cancellation value will be returned as an `Err(...)`.
    async fn add_clauses_for_solvables(
        &self,
        solvable_ids: impl IntoIterator<Item = InternalSolvableId>,
    ) -> Result<AddClauseOutput, Box<dyn Any>> {
        let mut output = AddClauseOutput::default();

        tracing::trace!("Add clauses for solvables");

        pub enum TaskResult<'i> {
            Dependencies {
                solvable_id: InternalSolvableId,
                dependencies: Dependencies,
            },
            SortedCandidates {
                solvable_id: InternalSolvableId,
                requirement: Requirement,
                candidates: &'i [SolvableId],
            },
            NonMatchingCandidates {
                solvable_id: InternalSolvableId,
                version_set_id: VersionSetId,
                non_matching_candidates: &'i [SolvableId],
            },
            Candidates {
                name_id: NameId,
                package_candidates: &'i Candidates,
            },
        }

        // Mark the initial seen solvables as seen
        let mut pending_solvables = vec![];
        {
            let mut clauses_added_for_solvable = self.clauses_added_for_solvable.borrow_mut();
            for solvable_id in solvable_ids {
                if clauses_added_for_solvable.insert(solvable_id) {
                    pending_solvables.push(solvable_id);
                }
            }
        }

        let mut seen = pending_solvables.iter().copied().collect::<HashSet<_>>();
        let mut pending_futures = FuturesUnordered::new();
        loop {
            // Iterate over all pending solvables and request their dependencies.
            for internal_solvable_id in pending_solvables.drain(..) {
                // Get the solvable information and request its requirements and constraints
                tracing::trace!(
                    "┝━ adding clauses for dependencies of {}",
                    internal_solvable_id.display(self.provider()),
                );

                // If the solvable is the root solvable, we can skip the dependency provider
                // and use the root requirements and constraints directly.
                let get_dependencies_fut =
                    if let Some(solvable_id) = internal_solvable_id.as_solvable() {
                        async move {
                            let deps = self.cache.get_or_cache_dependencies(solvable_id).await?;
                            Ok(TaskResult::Dependencies {
                                solvable_id: internal_solvable_id,
                                dependencies: deps.clone(),
                            })
                        }
                        .left_future()
                    } else {
                        ready(Ok(TaskResult::Dependencies {
                            solvable_id: internal_solvable_id,
                            dependencies: Dependencies::Known(KnownDependencies {
                                requirements: self.root_requirements.clone(),
                                constrains: self.root_constraints.clone(),
                            }),
                        }))
                        .right_future()
                    };
=======
            let additional_var = self.state.variable_map.intern_solvable(additional);
>>>>>>> ddd2b2be

            if self
                .state
                .decision_tracker
                .assigned_value(additional_var)
                .is_none()
            {
                self.run_sat(additional.into(), &root_dependencies)?;
            }
        }

        Ok(self.state.chosen_solvables().collect())
    }

    /// Run the CDCL algorithm to solve the SAT problem
    ///
    /// The CDCL algorithm's job is to find a valid assignment to the variables
    /// involved in the provided clauses. It works in the following steps:
    ///
    /// 1. __Set__: Assign a value to a variable that hasn't been assigned yet.
    ///    An assignment in this step starts a new "level" (the first one being
    ///    level 1). If all variables have been assigned, then we are done.
    /// 2. __Propagate__: Perform [unit propagation](https://en.wikipedia.org/wiki/Unit_propagation).
    ///    Assignments in this step are associated to the same "level" as the
    ///    decision that triggered them. This "level" metadata is useful when it
    ///    comes to handling conflicts. See [`Solver::propagate`] for the
    ///    implementation of this step.
    /// 3. __Learn__: If propagation finishes without conflicts, go back to 1.
    ///    Otherwise find the combination of assignments that caused the
    ///    conflict and add a new clause to the solver to forbid that
    ///    combination of assignments (i.e. learn from this mistake so it is not
    ///    repeated in the future). Then backtrack and go back to step 1 or, if
    ///    the learnt clause is in conflict with existing clauses, declare the
    ///    problem to be unsolvable. See [`Solver::analyze`] for the
    ///    implementation of this step.
    ///
    /// The solver loop can be found in [`Solver::resolve_dependencies`].
    ///
    /// Returns `Ok(true)` if a solution was found for `solvable`. If a solution
    /// was not found, returns `Ok(false)` if some decisions have already
    /// been made by the solver (i.e. the decision tracker stack is not
    /// empty). Otherwise, returns [`UnsolvableOrCancelled::Unsolvable`] as
    /// an `Err` on no solution.
    ///
    /// If the solution process is cancelled (see
    /// [`DependencyProvider::should_cancel_with_value`]),
    /// returns [`UnsolvableOrCancelled::Cancelled`] as an `Err`.
    fn run_sat(
        &mut self,
        root_solvable: SolvableOrRootId,
        root_deps: &Dependencies,
    ) -> Result<bool, UnsolvableOrCancelled> {
        let starting_level = self
            .state
            .decision_tracker
            .stack()
            .next_back()
            .map(|decision| self.state.decision_tracker.level(decision.variable))
            .unwrap_or(0);

        let mut level = starting_level;

        loop {
            if level == starting_level {
                tracing::trace!("Level {starting_level}: Resetting the decision loop");
            } else {
                tracing::trace!("Level {}: Starting the decision loop", level);
            }

            // A level of starting_level means the decision loop has been completely reset
            // because a partial solution was invalidated by newly added clauses.
            if level == starting_level {
                // Level starting_level + 1 is the initial decision level
                level = starting_level + 1;

                // Assign `true` to the root solvable. This must be installed to satisfy the
                // solution. The root solvable contains the dependencies that
                // were injected when calling `Solver::solve`. If we can find a
                // solution were the root is installable we found a
                // solution that satisfies the user requirements.
                tracing::trace!(
                    "╤══ Install {} at level {level}",
                    root_solvable.display(self.provider())
                );
                self.state
                    .decision_tracker
                    .try_add_decision(
                        Decision::new(
                            self.state
                                .variable_map
                                .intern_solvable_or_root(root_solvable),
                            true,
                            ClauseId::install_root(),
                        ),
                        level,
                    )
                    .expect("already decided");

                // Add the clauses for the root solvable.
                let conflicting_clauses = self.async_runtime.block_on(
                    Encoder::new(&mut self.state, &self.cache, root_deps).encode([root_solvable]),
                )?;

                if let Some(clause_id) = conflicting_clauses.into_iter().next() {
                    return self.run_sat_process_unsolvable(
                        root_solvable,
                        starting_level,
                        clause_id,
                    );
                }
            }

            tracing::trace!("Level {}: Propagating", level);

            // Propagate decisions from assignments above
            let propagate_result = self.propagate(level);

            tracing::trace!("Propagate result: {:?}", propagate_result);

            // Handle propagation errors
            match propagate_result {
                Ok(()) => {}
                Err(PropagationError::Conflict(_, _, clause_id)) => {
                    if level == starting_level + 1 {
                        return self.run_sat_process_unsolvable(
                            root_solvable,
                            starting_level,
                            clause_id,
                        );
                    } else {
                        // The conflict was caused because new clauses have been added dynamically.
                        // We need to start over.
                        tracing::debug!(
                            "├─ added clause {clause} introduces a conflict which invalidates the partial solution",
                            clause = self.state.clauses.kinds[clause_id.to_usize()]
                                .display(&self.state.variable_map, self.provider())
                        );
                        level = starting_level;
                        self.state.decision_tracker.undo_until(starting_level);
                        continue;
                    }
                }
                Err(PropagationError::Cancelled(value)) => {
                    // Propagation was cancelled
                    return Err(UnsolvableOrCancelled::Cancelled(value));
                }
            }

            // Enter the solver loop, return immediately if no new assignments have been
            // made.
            tracing::trace!("Level {}: Resolving dependencies", level);
            level = self.resolve_dependencies(level)?;
            tracing::trace!("Level {}: Done resolving dependencies", level);

            // We have a partial solution. E.g. there is a solution that satisfies all the
            // clauses that have been added so far.

            // Determine which solvables are part of the solution for which we did not yet
            // get any dependencies. If we find any such solvable it means we
            // did not arrive at the full solution yet.
            let new_solvables: Vec<_> = self
                .state
                .decision_tracker
                .stack()
                // Filter only decisions that led to a positive assignment
                .filter(|d| d.value)
                // Select solvables for which we do not yet have dependencies
                .filter(|d| {
                    let Some(solvable_or_root) =
                        d.variable.as_solvable_or_root(&self.state.variable_map)
                    else {
                        return false;
                    };
                    !self
                        .state
                        .clauses_added_for_solvable
                        .contains(&solvable_or_root)
                })
                .map(|d| (d.variable, d.derived_from))
                .collect();

            if new_solvables.is_empty() {
                // If no new literals were selected this solution is complete and we can return.
                tracing::trace!(
                    "Level {}: No new solvables selected, solution is complete",
                    level
                );
                return Ok(true);
            }

            tracing::debug!("==== Found newly selected solvables");
            tracing::debug!(
                " - {}",
                new_solvables
                    .iter()
                    .copied()
                    .format_with("\n- ", |(id, derived_from), f| f(&format_args!(
                        "{} (derived from {})",
                        id.display(&self.state.variable_map, self.provider()),
                        self.state.clauses.kinds[derived_from.to_usize()]
                            .display(&self.state.variable_map, self.provider()),
                    )))
                    .to_string()
            );
            tracing::debug!("====");

            let new_solvables: Vec<SolvableOrRootId> = new_solvables
                .iter()
                .filter_map(|(variable, _)| {
                    self.state
                        .variable_map
                        .origin(*variable)
                        .as_solvable()
                        .map(Into::into)
                })
                .collect::<Vec<_>>();

            let conflicting_clauses = self.async_runtime.block_on(
                Encoder::new(&mut self.state, &self.cache, root_deps).encode(new_solvables),
            )?;

            // Serially process the outputs, to reduce the need for synchronization
            for &clause_id in &conflicting_clauses {
                tracing::debug!(
                    "├─ Added clause {clause} introduces a conflict which invalidates the partial solution",
                    clause = self.state.clauses.kinds[clause_id.to_usize()]
                        .display(&self.state.variable_map, self.provider())
                );
            }

            if let Some(_first_conflicting_clause_id) = conflicting_clauses.into_iter().next() {
                self.state.decision_tracker.undo_until(starting_level);
                level = starting_level;
            }
        }
    }

    /// Decides how to terminate the solver algorithm when the given `solvable`
    /// was deemed unsolvable by [`Solver::run_sat`].
    ///
    /// Returns an `Err` value of [`UnsolvableOrCancelled::Unsolvable`] only if
    /// `solvable` is the very first solvable we are solving for. Otherwise,
    /// undoes all the decisions made when trying to solve for `solvable`,
    /// sets it to `false` and returns `Ok(false)`.
    fn run_sat_process_unsolvable(
        &mut self,
        solvable_or_root: SolvableOrRootId,
        starting_level: u32,
        clause_id: ClauseId,
    ) -> Result<bool, UnsolvableOrCancelled> {
        if starting_level == 0 {
            tracing::trace!("Unsolvable: {:?}", clause_id);
            Err(UnsolvableOrCancelled::Unsolvable(
                self.analyze_unsolvable(clause_id),
            ))
        } else {
            self.state.decision_tracker.undo_until(starting_level);
            self.state
                .decision_tracker
                .try_add_decision(
                    Decision::new(
                        self.state
                            .variable_map
                            .intern_solvable_or_root(solvable_or_root),
                        false,
                        ClauseId::install_root(),
                    ),
                    starting_level + 1,
                )
                .expect("bug: already decided - decision should have been undone");
            Ok(false)
        }
    }

    /// Resolves all dependencies
    ///
    /// Repeatedly chooses the next variable to assign, and calls
    /// [`Solver::set_propagate_learn`] to drive the solving process (as you
    /// can see from the name, the method executes the set, propagate and
    /// learn steps described in the [`Solver::run_sat`] docs).
    ///
    /// The next variable to assign is obtained by finding the next dependency
    /// for which no concrete package has been picked yet. Then we pick the
    /// highest possible version for that package, or the favored version if
    /// it was provided by the user, and set its value to true.
    fn resolve_dependencies(&mut self, mut level: u32) -> Result<u32, UnsolvableOrCancelled> {
        loop {
            // Make a decision. If no decision could be made it means the problem is
            // satisfyable.
            let Some((candidate, required_by, clause_id)) = self.decide() else {
                break;
            };

            tracing::debug!(
                "╒══ Install {} at level {level} (derived from {})",
                candidate.display(&self.state.variable_map, self.provider()),
                self.state.clauses.kinds[clause_id.to_usize()]
                    .display(&self.state.variable_map, self.provider())
            );

            // Propagate the decision
            match self.set_propagate_learn(level, candidate, required_by, clause_id) {
                Ok(new_level) => {
                    level = new_level;
                    tracing::debug!("╘══ Propagation completed");
                }
                Err(UnsolvableOrCancelled::Cancelled(value)) => {
                    tracing::debug!("╘══ Propagation cancelled");
                    return Err(UnsolvableOrCancelled::Cancelled(value));
                }
                Err(UnsolvableOrCancelled::Unsolvable(conflict)) => {
                    tracing::debug!("╘══ Propagation resulted in a conflict");
                    return Err(UnsolvableOrCancelled::Unsolvable(conflict));
                }
            }
        }

        // We just went through all clauses and there are no choices left to be made
        Ok(level)
    }

    /// This function is responsible for selecting the next solvable to assign
    /// after all logical decisions have been propagated. Once this situation
    /// happens we need to take a guess to make progress in the solving process.
    /// This function tries to find the best guess to make based on several
    /// heuristics. These heuristics are tuned to find a solution that also
    /// maximizes the user's requirements.
    ///
    /// The heuristics are (in order of importance):
    /// 1. Prefer decisions on explicit requirements over non-explicit
    ///    requirements. This ensures that direct dependencies are maximized
    ///    over transitive dependencies.
    /// 2. Prefer decisions with a higher "package activity score". This score
    ///    is incremented everytime a package is involved in a conflict and the
    ///    score of all package is decreases on each conflict. This is similar
    ///    to the "activity score" of the VSIDS algorithm used in many modern
    ///    solvers.
    /// 3. Prefer decisions with the least amount of possible candidates. If
    ///    there are multiple requirements for the same package the requirement
    ///    with the least amount of possible candidates requires less
    ///    backtracking to determine unsatisfiability than a requirement with
    ///    more possible candidates.
    fn decide(&mut self) -> Option<(VariableId, VariableId, ClauseId)> {
        struct PossibleDecision {
            /// The activity of the package that is selected
            package_activity: f32,

            /// If this decision is based on a requirement that is explicitly
            /// requested by the user.
            is_explicit_requirement: bool,

            /// The total number of possible candidates that are available for
            /// this requirement.
            candidate_count: u32,

            /// The decision to make.
            decision: (VariableId, VariableId, ClauseId),
        }

        let mut best_decision: Option<PossibleDecision> = None;
        for (&solvable_id, requirements) in self.state.requires_clauses.iter() {
            let is_explicit_requirement = solvable_id == VariableId::root();
            if let Some(best_decision) = &best_decision {
                // If we already have an explicit requirement, there is no need to evaluate
                // non-explicit requirements.
                if best_decision.is_explicit_requirement && !is_explicit_requirement {
                    continue;
                }
            }

            // Consider only clauses in which we have decided to install the solvable
            if self.state.decision_tracker.assigned_value(solvable_id) != Some(true) {
                continue;
            }

            for (deps, clause_id) in requirements.iter() {
                let mut candidate = ControlFlow::Break(());

                // Get the candidates for the individual version sets.
                let version_set_candidates = &self.state.requirement_to_sorted_candidates[deps];

                // Iterate over all version sets in the requirement and find the first version
                // set that we can act on, or if a single candidate (from any version set) makes
                // the clause true.
                //
                // NOTE: We zip the version sets from the requirements and the variables that we
                // previously cached. This assumes that the order of the version sets is the
                // same in both collections.
                for (version_set, candidates) in deps
                    .version_sets(self.provider())
                    .zip(version_set_candidates)
                {
                    // Find the first candidate that is not yet assigned a value or find the first
                    // value that makes this clause true.
                    candidate = candidates.iter().try_fold(
                        match candidate {
                            ControlFlow::Continue(x) => x,
                            _ => None,
                        },
                        |first_candidate, &candidate| {
                            let assigned_value =
                                self.state.decision_tracker.assigned_value(candidate);
                            ControlFlow::Continue(match assigned_value {
                                Some(true) => {
                                    // This candidate has already been assigned so the clause is
                                    // already true. Skip it.
                                    return ControlFlow::Break(());
                                }
                                Some(false) => {
                                    // This candidate has already been assigned false, continue the
                                    // search.
                                    first_candidate
                                }
                                None => match first_candidate {
                                    Some((
                                        first_candidate,
                                        candidate_version_set,
                                        mut candidate_count,
                                        package_activity,
                                    )) => {
                                        // We found a candidate that has not been assigned yet, but
                                        // it is not the first candidate.
                                        if candidate_version_set == version_set {
                                            // Increment the candidate count if this is a candidate
                                            // in the same version set.
                                            candidate_count += 1u32;
                                        }
                                        Some((
                                            first_candidate,
                                            candidate_version_set,
                                            candidate_count,
                                            package_activity,
                                        ))
                                    }
                                    None => {
                                        // We found the first candidate that has not been assigned
                                        // yet.
                                        let package_activity = self.state.name_activity[self
                                            .provider()
                                            .version_set_name(version_set)
                                            .to_usize()];
                                        Some((candidate, version_set, 1, package_activity))
                                    }
                                },
                            })
                        },
                    );

                    // Stop searching if we found a candidate that makes the clause true.
                    if candidate.is_break() {
                        break;
                    }
                }

                match candidate {
                    ControlFlow::Break(_) => {
                        // A candidate has been assigned true which means the clause is already
                        // true, and we can skip it.
                        continue;
                    }
                    ControlFlow::Continue(None) => {
                        unreachable!(
                            "when we get here it means that all candidates have been assigned false. This should not be able to happen at this point because during propagation the solvable should have been assigned false as well."
                        )
                    }
                    ControlFlow::Continue(Some((
                        candidate,
                        _version_set_id,
                        candidate_count,
                        package_activity,
                    ))) => {
                        let decision = (candidate, solvable_id, *clause_id);
                        best_decision = Some(match &best_decision {
                            None => PossibleDecision {
                                is_explicit_requirement,
                                package_activity,
                                candidate_count,
                                decision,
                            },
                            Some(best_decision) => {
                                // Prefer decisions on explicit requirements over non-explicit
                                // requirements. This optimizes direct dependencies over transitive
                                // dependencies.
                                if best_decision.is_explicit_requirement && !is_explicit_requirement
                                {
                                    continue;
                                }

                                // Prefer decisions with a higher package activity score to root out
                                // conflicts faster.
                                if best_decision.package_activity >= package_activity {
                                    continue;
                                }

                                if best_decision.candidate_count <= candidate_count {
                                    continue;
                                }

                                PossibleDecision {
                                    is_explicit_requirement,
                                    package_activity,
                                    candidate_count,
                                    decision,
                                }
                            }
                        })
                    }
                }
            }
        }

        if let Some(PossibleDecision {
            candidate_count,
            package_activity,
            decision: (candidate, _solvable_id, clause_id),
            ..
        }) = &best_decision
        {
            tracing::trace!(
                "deciding to assign {}, ({}, {} activity score, {} possible candidates)",
                candidate.display(&self.state.variable_map, self.provider()),
                self.state.clauses.kinds[clause_id.to_usize()]
                    .display(&self.state.variable_map, self.provider()),
                package_activity,
                candidate_count,
            );
        }

        // Could not find a requirement that needs satisfying.
        best_decision.map(
            |PossibleDecision {
                 decision: (candidate, required_by, via),
                 ..
             }| { (candidate, required_by, via) },
        )
    }

    /// Executes one iteration of the CDCL loop
    ///
    /// A set-propagate-learn round is always initiated by a requirement clause
    /// (i.e. [`Clause::Requires`]). The parameters include the variable
    /// associated to the candidate for the dependency (`solvable`), the
    /// package that originates the dependency (`required_by`), and the
    /// id of the requires clause (`clause_id`).
    ///
    /// Refer to the documentation of [`Solver::run_sat`] for details on the
    /// CDCL algorithm.
    ///
    /// Returns the new level after this set-propagate-learn round, or a
    /// [`Conflict`] if we discovered that the requested jobs are
    /// unsatisfiable.
    fn set_propagate_learn(
        &mut self,
        mut level: u32,
        solvable: VariableId,
        _required_by: VariableId,
        clause_id: ClauseId,
    ) -> Result<u32, UnsolvableOrCancelled> {
        level += 1;

        self.state
            .decision_tracker
            .try_add_decision(Decision::new(solvable, true, clause_id), level)
            .expect("bug: solvable was already decided!");

        self.propagate_and_learn(level)
    }

    fn propagate_and_learn(&mut self, mut level: u32) -> Result<u32, UnsolvableOrCancelled> {
        loop {
            match self.propagate(level) {
                Ok(()) => {
                    return Ok(level);
                }
                Err(PropagationError::Cancelled(value)) => {
                    return Err(UnsolvableOrCancelled::Cancelled(value));
                }
                Err(PropagationError::Conflict(
                    conflicting_solvable,
                    attempted_value,
                    conflicting_clause,
                )) => {
                    level = self.learn_from_conflict(
                        level,
                        conflicting_solvable,
                        attempted_value,
                        conflicting_clause,
                    )?;
                }
            }
        }
    }

    fn learn_from_conflict(
        &mut self,
        mut level: u32,
        conflicting_solvable: VariableId,
        attempted_value: bool,
        conflicting_clause: ClauseId,
    ) -> Result<u32, Conflict> {
        {
            tracing::debug!(
                "├┬ Propagation conflicted: could not set {solvable} to {attempted_value}",
                solvable = conflicting_solvable.display(&self.state.variable_map, self.provider()),
            );
            tracing::debug!(
                "││ During unit propagation for clause: {}",
                self.state.clauses.kinds[conflicting_clause.to_usize()]
                    .display(&self.state.variable_map, self.provider())
            );

            tracing::debug!(
                "││ Previously decided value: {}. Derived from: {}",
                !attempted_value,
                self.state.clauses.kinds[self
                    .state
                    .decision_tracker
                    .find_clause_for_assignment(conflicting_solvable)
                    .unwrap()
                    .to_usize()]
                .display(&self.state.variable_map, self.provider()),
            );
        }

        if level == 1 {
            for decision in self.state.decision_tracker.stack() {
                let clause_id = decision.derived_from;
                let clause = self.state.clauses.kinds[clause_id.to_usize()];
                let level = self.state.decision_tracker.level(decision.variable);
                let action = if decision.value { "install" } else { "forbid" };

                if let Clause::ForbidMultipleInstances(..) = clause {
                    // Skip forbids clauses, to reduce noise
                    continue;
                }

                tracing::debug!(
                    "* ({level}) {action} {}. Reason: {}",
                    decision
                        .variable
                        .display(&self.state.variable_map, self.provider()),
                    self.state.clauses.kinds[decision.derived_from.to_usize()]
                        .display(&self.state.variable_map, self.provider()),
                );
            }

            return Err(self.analyze_unsolvable(conflicting_clause));
        }

        let (new_level, learned_clause_id, literal) =
            self.analyze(level, conflicting_solvable, conflicting_clause);
        let old_level = level;
        level = new_level;

        // Optimization: propagate right now, since we know that the clause is a unit
        // clause
        let decision = literal.satisfying_value();
        self.state
            .decision_tracker
            .try_add_decision(
                Decision::new(literal.variable(), decision, learned_clause_id),
                level,
            )
            .expect("bug: solvable was already decided!");
        tracing::trace!(
            "│├ Propagate after learn: {} = {decision}",
            literal
                .variable()
                .display(&self.state.variable_map, self.provider()),
        );

        tracing::debug!("│└ Backtracked from {old_level} -> {level}");

        Ok(level)
    }

    /// The propagate step of the CDCL algorithm
    ///
    /// Propagation is implemented by means of watches: each clause that has two
    /// or more literals is "subscribed" to changes in the values of two
    /// solvables that appear in the clause. When a value is assigned to a
    /// solvable, each of the clauses tracking that solvable will be notified.
    /// That way, the clause can check whether the literal that is using the
    /// solvable has become false, in which case it picks a new solvable to
    /// watch (if available) or triggers an assignment.
    fn propagate(&mut self, level: u32) -> Result<(), PropagationError> {
        if let Some(value) = self.provider().should_cancel_with_value() {
            return Err(PropagationError::Cancelled(value));
        };

        // Add decisions from assertions and learned clauses. If any of these cause a
        // conflict, we will return an error.
        self.decide_assertions(level)?;
        self.decide_learned(level)?;

        // For each decision that has not been propagated yet, we propagate the
        // decision.
        //
        // Propagation entails iterating through the linked list of clauses that watch
        // the literal that the decision caused to turn false. If a clause can only be
        // satisfied if one of the literals involved is assigned a value, we also make a
        // decision on that literal to ensure that the clause is satisfied.
        //
        // Any new decision is also propagated. If by making a decision on one of the
        // remaining literals of a clause we cause a conflict, propagation is halted and
        // an error is returned.

        let interner = self.cache.provider();
        let clause_kinds = &self.state.clauses.kinds;

        while let Some(decision) = self.state.decision_tracker.next_unpropagated() {
            let watched_literal = Literal::new(decision.variable, decision.value);

            debug_assert!(
                watched_literal.eval(self.state.decision_tracker.map()) == Some(false),
                "we are only watching literals that are turning false"
            );

            // Propagate, iterating through the linked list of clauses that watch this
            // solvable
            let mut next_cursor = self
                .state
                .watches
                .cursor(&mut self.state.clauses.watched_literals, watched_literal);
            while let Some(cursor) = next_cursor.take() {
                let clause_id = cursor.clause_id();
                let clause = &clause_kinds[clause_id.to_usize()];
                let watch_index = cursor.watch_index();

                // If the other literal the current clause is watching is already true, we can
                // skip this clause. Its is already satisfied.
                let watched_literals = cursor.watched_literals();
                let other_watched_literal =
                    watched_literals.watched_literals[1 - cursor.watch_index()];
                if other_watched_literal.eval(self.state.decision_tracker.map()) == Some(true) {
                    // Continue with the next clause in the linked list.
                    next_cursor = cursor.next();
                } else if let Some(literal) = watched_literals.next_unwatched_literal(
                    clause,
                    &self.state.learnt_clauses,
                    &self.state.requirement_to_sorted_candidates,
                    self.state.decision_tracker.map(),
                    watch_index,
                ) {
                    // Update the watch to point to the new literal
                    next_cursor = cursor.update(literal);
                } else {
                    // We could not find another literal to watch, which means the remaining
                    // watched literal must be set to true.
                    let decided = self
                        .state
                        .decision_tracker
                        .try_add_decision(
                            Decision::new(
                                other_watched_literal.variable(),
                                other_watched_literal.satisfying_value(),
                                clause_id,
                            ),
                            level,
                        )
                        .map_err(|_| {
                            PropagationError::Conflict(
                                other_watched_literal.variable(),
                                true,
                                clause_id,
                            )
                        })?;

                    if decided {
                        match clause {
                            // Skip logging for ForbidMultipleInstances, which is so noisy
                            Clause::ForbidMultipleInstances(..) => {}
                            _ => {
                                tracing::debug!(
                                    "├ Propagate {} = {}. {}",
                                    other_watched_literal
                                        .variable()
                                        .display(&self.state.variable_map, interner),
                                    other_watched_literal.satisfying_value(),
                                    clause.display(&self.state.variable_map, interner)
                                );
                            }
                        }
                    }

                    // Skip to the next clause in the linked list.
                    next_cursor = cursor.next();
                }
            }
        }

        Ok(())
    }

    /// Add decisions for negative assertions derived from other rules
    /// (assertions are clauses that consist of a single literal, and
    /// therefore do not have watches).
    fn decide_assertions(&mut self, level: u32) -> Result<(), PropagationError> {
        for &(solvable_id, clause_id) in &self.state.negative_assertions {
            let value = false;
            let decided = self
                .state
                .decision_tracker
                .try_add_decision(Decision::new(solvable_id, value, clause_id), level)
                .map_err(|_| PropagationError::Conflict(solvable_id, value, clause_id))?;

            if decided {
                tracing::trace!(
                    "Negative assertions derived from other rules: Propagate assertion {} = {}",
                    solvable_id.display(&self.state.variable_map, self.provider()),
                    value
                );
            }
        }
        Ok(())
    }

    /// Add decisions derived from learnt clauses.
    fn decide_learned(&mut self, level: u32) -> Result<(), PropagationError> {
        // Assertions derived from learnt rules
        for learn_clause_idx in 0..self.state.learnt_clause_ids.len() {
            let clause_id = self.state.learnt_clause_ids[learn_clause_idx];
            let clause = self.state.clauses.kinds[clause_id.to_usize()];
            let Clause::Learnt(learnt_index) = clause else {
                unreachable!();
            };

            let literals = &self.state.learnt_clauses[learnt_index];
            if literals.len() > 1 {
                continue;
            }

            debug_assert!(!literals.is_empty());

            let literal = literals[0];
            let decision = literal.satisfying_value();

            let decided = self
                .state
                .decision_tracker
                .try_add_decision(
                    Decision::new(literal.variable(), decision, clause_id),
                    level,
                )
                .map_err(|_| PropagationError::Conflict(literal.variable(), decision, clause_id))?;

            if decided {
                tracing::trace!(
                    "├─ Propagate assertion {} = {}",
                    literal
                        .variable()
                        .display(&self.state.variable_map, self.provider()),
                    decision
                );
            }
        }
<<<<<<< HEAD

        // Watched solvables
        let clauses = self.clauses.kinds.borrow();
        let mut clause_states = self.clauses.states.borrow_mut();
        while let Some(decision) = self.decision_tracker.next_unpropagated() {
            let watched_literal = Literal::new(decision.solvable_id, decision.value);

            // Propagate, iterating through the linked list of clauses that watch this
            // solvable
            let mut old_predecessor_clause_id: Option<ClauseId>;
            let mut predecessor_clause_id: Option<ClauseId> = None;
            let mut clause_id = self
                .watches
                .first_clause_watching_literal(watched_literal)
                .unwrap_or(ClauseId::null());
            while !clause_id.is_null() {
                debug_assert!(
                    predecessor_clause_id != Some(clause_id),
                    "Linked list is circular!"
                );

                // Get mutable access to both clauses.
                let (predecessor_clause_state, clause_state) = if let Some(prev_clause_id) =
                    predecessor_clause_id
                {
                    let prev_idx = prev_clause_id.to_usize();
                    let current_idx = clause_id.to_usize();
                    assert_ne!(prev_idx, current_idx);
                    // SAFETY: This is safe because we guarentee that `prev_idx` and `current_idx`
                    // are different.
                    unsafe {
                        let clause_states_ptr =
                            std::ops::DerefMut::deref_mut(&mut clause_states) as *mut SegVec<_, _>;
                        let prev_clause_state = &mut (*clause_states_ptr)[prev_idx];
                        let current_clause_state = &mut (*clause_states_ptr)[current_idx];
                        (Some(prev_clause_state), current_clause_state)
                    }
                } else {
                    (None, &mut clause_states[clause_id.to_usize()])
                };

                // Update the prev_clause_id for the next run
                old_predecessor_clause_id = predecessor_clause_id;
                predecessor_clause_id = Some(clause_id);

                // Configure the next clause to visit
                let this_clause_id = clause_id;
                clause_id = clause_state.next_watched_clause(watched_literal.solvable_id());

                // Determine which watch turned false.
                let (watch_index, other_watch_index) = if clause_state.watched_literals[0]
                    .solvable_id()
                    == watched_literal.solvable_id()
                {
                    (0, 1)
                } else {
                    (1, 0)
                };
                debug_assert!(
                    clause_state.watched_literals[watch_index].eval(self.decision_tracker.map())
                        == Some(false)
                );

                // Find another literal to watch. If we can't find one, the other literal must
                // be set to true for the clause to still hold.
                if clause_state.watched_literals[other_watch_index]
                    .eval(self.decision_tracker.map())
                    == Some(true)
                {
                    // If the other watch is already true, we can simply skip
                    // this clause.
                } else if let Some(variable) = clause_state.next_unwatched_literal(
                    &clauses[this_clause_id.to_usize()],
                    &self.learnt_clauses,
                    &self.cache.requirement_to_sorted_candidates,
                    self.decision_tracker.map(),
                    watch_index,
                ) {
                    self.watches.update_watched(
                        predecessor_clause_state,
                        clause_state,
                        this_clause_id,
                        watch_index,
                        watched_literal,
                        variable,
                    );

                    // Make sure the right predecessor is kept for the next iteration (i.e. the
                    // current clause is no longer a predecessor of the next one; the current
                    // clause's predecessor is)
                    predecessor_clause_id = old_predecessor_clause_id;
                } else {
                    // We could not find another literal to watch, which means the remaining
                    // watched literal can be set to true
                    let remaining_watch_index = match watch_index {
                        0 => 1,
                        1 => 0,
                        _ => unreachable!(),
                    };

                    let remaining_watch = clause_state.watched_literals[remaining_watch_index];
                    let decided = self
                        .decision_tracker
                        .try_add_decision(
                            Decision::new(
                                remaining_watch.solvable_id(),
                                remaining_watch.satisfying_value(),
                                this_clause_id,
                            ),
                            level,
                        )
                        .map_err(|_| {
                            PropagationError::Conflict(
                                remaining_watch.solvable_id(),
                                true,
                                this_clause_id,
                            )
                        })?;

                    if decided {
                        let clause = &clauses[this_clause_id.to_usize()];
                        match clause {
                            // Skip logging for ForbidMultipleInstances, which is so noisy
                            Clause::ForbidMultipleInstances(..) => {}
                            _ => {
                                tracing::trace!(
                                    "├ Propagate {} = {}. {}",
                                    remaining_watch.solvable_id().display(self.provider()),
                                    remaining_watch.satisfying_value(),
                                    clause.display(self.provider())
                                );
                            }
                        }
                    }
                }
            }
        }

=======
>>>>>>> ddd2b2be
        Ok(())
    }

    /// Adds the clause with `clause_id` to the current [`Conflict`]
    ///
    /// Because learnt clauses are not relevant for the user, they are not added
    /// to the [`Conflict`]. Instead, we report the clauses that caused them.
    fn analyze_unsolvable_clause<C: MemConfig>(
        clauses: &SegVec<Clause, C>,
        learnt_why: &Mapping<LearntClauseId, Vec<ClauseId>>,
        clause_id: ClauseId,
        conflict: &mut Conflict,
        seen: &mut HashSet<ClauseId>,
    ) {
        let clause = &clauses[clause_id.to_usize()];
        match clause {
            Clause::Learnt(learnt_clause_id) => {
                if !seen.insert(clause_id) {
                    return;
                }

                for &cause in learnt_why
                    .get(*learnt_clause_id)
                    .expect("no cause for learnt clause available")
                {
                    Self::analyze_unsolvable_clause(clauses, learnt_why, cause, conflict, seen);
                }
            }
            _ => conflict.add_clause(clause_id),
        }
    }

    /// Create a [`Conflict`] based on the id of the clause that triggered an
    /// unrecoverable conflict
    fn analyze_unsolvable(&mut self, clause_id: ClauseId) -> Conflict {
        let last_decision = self.state.decision_tracker.stack().last().unwrap();
        let highest_level = self.state.decision_tracker.level(last_decision.variable);
        debug_assert_eq!(highest_level, 1);

        let mut conflict = Conflict::default();

        tracing::debug!("=== ANALYZE UNSOLVABLE");

        let mut involved = HashSet::default();
        self.state.clauses.kinds[clause_id.to_usize()].visit_literals(
            &self.state.learnt_clauses,
            &self.state.requirement_to_sorted_candidates,
            |literal| {
                involved.insert(literal.variable());
            },
        );

        let mut seen = HashSet::default();
        Self::analyze_unsolvable_clause(
            &self.state.clauses.kinds,
            &self.state.learnt_why,
            clause_id,
            &mut conflict,
            &mut seen,
        );

        for decision in self.state.decision_tracker.stack().rev() {
            if decision.variable.is_root() {
                continue;
            }

            let why = decision.derived_from;

            if !involved.contains(&decision.variable) {
                continue;
            }

            assert_ne!(why, ClauseId::install_root());

            Self::analyze_unsolvable_clause(
                &self.state.clauses.kinds,
                &self.state.learnt_why,
                why,
                &mut conflict,
                &mut seen,
            );

            self.state.clauses.kinds[why.to_usize()].visit_literals(
                &self.state.learnt_clauses,
                &self.state.requirement_to_sorted_candidates,
                |literal| {
                    if literal.eval(self.state.decision_tracker.map()) == Some(true) {
                        assert_eq!(literal.variable(), decision.variable);
                    } else {
                        involved.insert(literal.variable());
                    }
                },
            );
        }

        conflict
    }

    /// Analyze the causes of the conflict and learn from it
    ///
    /// This function finds the combination of assignments that caused the
    /// conflict and adds a new clause to the solver to forbid that
    /// combination of assignments (i.e. learn from this mistake
    /// so it is not repeated in the future). It corresponds to the
    /// `Solver.analyze` function from the MiniSAT paper.
    ///
    /// Returns the level to which we should backtrack, the id of the learnt
    /// clause and the literal that should be assigned (by definition, when
    /// we learn a clause, all its literals except one evaluate to false, so
    /// the value of the remaining literal must be assigned to make the clause
    /// become true)
    fn analyze(
        &mut self,
        mut current_level: u32,
        mut conflicting_solvable: VariableId,
        mut clause_id: ClauseId,
    ) -> (u32, ClauseId, Literal) {
        let mut seen = HashSet::default();
        let mut causes_at_current_level = 0u32;
        let mut learnt = Vec::new();
        let mut back_track_to = 0;

        let mut s_value;
        let mut learnt_why = Vec::new();
        let mut first_iteration = true;
        let clause_kinds = &self.state.clauses.kinds;
        loop {
            learnt_why.push(clause_id);

            clause_kinds[clause_id.to_usize()].visit_literals(
                &self.state.learnt_clauses,
                &self.state.requirement_to_sorted_candidates,
                |literal| {
                    if !first_iteration && literal.variable() == conflicting_solvable {
                        // We are only interested in the causes of the conflict, so we ignore the
                        // solvable whose value was propagated
                        return;
                    }

                    if !seen.insert(literal.variable()) {
                        // Skip literals we have already seen
                        return;
                    }

                    let decision_level = self.state.decision_tracker.level(literal.variable());
                    if decision_level == current_level {
                        causes_at_current_level += 1;
                    } else if current_level > 1 {
                        let learnt_literal = Literal::new(
                            literal.variable(),
                            self.state
                                .decision_tracker
                                .assigned_value(literal.variable())
                                .unwrap(),
                        );
                        learnt.push(learnt_literal);
                        back_track_to = back_track_to.max(decision_level);
                    } else {
                        unreachable!();
                    }
                },
            );

            first_iteration = false;

            // Select next literal to look at
            loop {
                let (last_decision, last_decision_level) = self.state.decision_tracker.undo_last();

                conflicting_solvable = last_decision.variable;
                s_value = last_decision.value;
                clause_id = last_decision.derived_from;

                current_level = last_decision_level;

                // We are interested in the first literal we come across that caused the
                // conflicting assignment
                if seen.contains(&last_decision.variable) {
                    break;
                }
            }

            causes_at_current_level = causes_at_current_level.saturating_sub(1);
            if causes_at_current_level == 0 {
                break;
            }
        }

        let last_literal = Literal::new(conflicting_solvable, s_value);
        learnt.push(last_literal);

        // Increase the activity of the packages in the learned clause
        for literal in &learnt {
            let name_id = literal
                .variable()
                .as_solvable(&self.state.variable_map)
                .map(|s| self.provider().solvable_name(s));
            if let Some(name_id) = name_id {
                self.state.name_activity[name_id.to_usize()] += self.activity_add;
            }
        }

        // Add the clause
        let learnt_id = self.state.learnt_clauses.alloc(learnt.clone());
        self.state.learnt_why.insert(learnt_id, learnt_why);

        let (watched_literals, kind) = WatchedLiterals::learnt(learnt_id, &learnt);
        let clause_id = self.state.clauses.alloc(watched_literals, kind);
        self.state.learnt_clause_ids.push(clause_id);
        if let Some(watched_literals) =
            self.state.clauses.watched_literals[clause_id.to_usize()].as_mut()
        {
            self.state
                .watches
                .start_watching(watched_literals, clause_id);
        }

        tracing::debug!("│├ Learnt disjunction:",);
        for lit in learnt {
            tracing::debug!(
                "││ - {}{}",
                if lit.negate() { "NOT " } else { "" },
                lit.variable()
                    .display(&self.state.variable_map, self.provider()),
            );
        }

        // Should revert at most to the root level
        let target_level = back_track_to.max(1);
        self.state.decision_tracker.undo_until(target_level);

        self.decay_activity_scores();

        (target_level, clause_id, last_literal)
    }

    /// Decays the activity scores of all packages in the solver. This function
    /// is caleld after each conflict.
    fn decay_activity_scores(&mut self) {
        for activity in &mut self.state.name_activity {
            *activity *= self.activity_decay;
        }
    }
}

impl SolverState {
    /// Returns the solvables that the solver has chosen to include in the
    /// solution so far.
    fn chosen_solvables(&self) -> impl Iterator<Item = SolvableId> + '_ {
        self.decision_tracker.stack().filter_map(|d| {
            if d.value {
                d.variable.as_solvable(&self.variable_map)
            } else {
                // Ignore things that are set to false
                None
            }
        })
    }
}<|MERGE_RESOLUTION|>--- conflicted
+++ resolved
@@ -7,12 +7,8 @@
 use encoding::Encoder;
 use indexmap::IndexMap;
 use itertools::Itertools;
-<<<<<<< HEAD
-use segvec::{Linear, MemConfig, SegVec};
-=======
 use std::{any::Any, fmt::Display, ops::ControlFlow};
 use variable_map::VariableMap;
->>>>>>> ddd2b2be
 use watch_map::WatchMap;
 
 use crate::{
@@ -33,13 +29,10 @@
 mod decision;
 mod decision_map;
 mod decision_tracker;
-<<<<<<< HEAD
 #[cfg(feature = "diagnostics")]
 mod diagnostics;
-=======
 mod encoding;
 pub(crate) mod variable_map;
->>>>>>> ddd2b2be
 mod watch_map;
 
 /// Describes the problem that is to be solved by the solver.
@@ -128,13 +121,8 @@
 
 #[derive(Default)]
 pub(crate) struct Clauses {
-<<<<<<< HEAD
-    pub(crate) kinds: RefCell<SegVec<Clause, Linear<8192>>>,
-    states: RefCell<SegVec<ClauseState, Linear<8192>>>,
-=======
     pub(crate) kinds: Vec<Clause>,
     watched_literals: Vec<Option<WatchedLiterals>>,
->>>>>>> ddd2b2be
 }
 
 impl Clauses {
@@ -342,117 +330,7 @@
         );
 
         for additional in problem.soft_requirements {
-<<<<<<< HEAD
-            let additional = additional.into();
-
-            if self.decision_tracker.assigned_value(additional).is_none() {
-                self.run_sat(additional)?;
-            }
-        }
-
-        #[cfg(feature = "diagnostics")]
-        self.report_diagnostics();
-
-        Ok(self.chosen_solvables().collect())
-    }
-
-    /// Returns the solvables that the solver has chosen to include in the
-    /// solution so far.
-    fn chosen_solvables(&self) -> impl Iterator<Item = SolvableId> + '_ {
-        self.decision_tracker.stack().filter_map(|d| {
-            if d.value {
-                d.solvable_id.as_solvable()
-            } else {
-                // Ignore things that are set to false
-                None
-            }
-        })
-    }
-
-    /// Adds clauses for a solvable. These clauses include requirements and
-    /// constrains on other solvables.
-    ///
-    /// Returns the added clauses, and an additional list with conflicting
-    /// clauses (if any).
-    ///
-    /// If the provider has requested the solving process to be cancelled, the
-    /// cancellation value will be returned as an `Err(...)`.
-    async fn add_clauses_for_solvables(
-        &self,
-        solvable_ids: impl IntoIterator<Item = InternalSolvableId>,
-    ) -> Result<AddClauseOutput, Box<dyn Any>> {
-        let mut output = AddClauseOutput::default();
-
-        tracing::trace!("Add clauses for solvables");
-
-        pub enum TaskResult<'i> {
-            Dependencies {
-                solvable_id: InternalSolvableId,
-                dependencies: Dependencies,
-            },
-            SortedCandidates {
-                solvable_id: InternalSolvableId,
-                requirement: Requirement,
-                candidates: &'i [SolvableId],
-            },
-            NonMatchingCandidates {
-                solvable_id: InternalSolvableId,
-                version_set_id: VersionSetId,
-                non_matching_candidates: &'i [SolvableId],
-            },
-            Candidates {
-                name_id: NameId,
-                package_candidates: &'i Candidates,
-            },
-        }
-
-        // Mark the initial seen solvables as seen
-        let mut pending_solvables = vec![];
-        {
-            let mut clauses_added_for_solvable = self.clauses_added_for_solvable.borrow_mut();
-            for solvable_id in solvable_ids {
-                if clauses_added_for_solvable.insert(solvable_id) {
-                    pending_solvables.push(solvable_id);
-                }
-            }
-        }
-
-        let mut seen = pending_solvables.iter().copied().collect::<HashSet<_>>();
-        let mut pending_futures = FuturesUnordered::new();
-        loop {
-            // Iterate over all pending solvables and request their dependencies.
-            for internal_solvable_id in pending_solvables.drain(..) {
-                // Get the solvable information and request its requirements and constraints
-                tracing::trace!(
-                    "┝━ adding clauses for dependencies of {}",
-                    internal_solvable_id.display(self.provider()),
-                );
-
-                // If the solvable is the root solvable, we can skip the dependency provider
-                // and use the root requirements and constraints directly.
-                let get_dependencies_fut =
-                    if let Some(solvable_id) = internal_solvable_id.as_solvable() {
-                        async move {
-                            let deps = self.cache.get_or_cache_dependencies(solvable_id).await?;
-                            Ok(TaskResult::Dependencies {
-                                solvable_id: internal_solvable_id,
-                                dependencies: deps.clone(),
-                            })
-                        }
-                        .left_future()
-                    } else {
-                        ready(Ok(TaskResult::Dependencies {
-                            solvable_id: internal_solvable_id,
-                            dependencies: Dependencies::Known(KnownDependencies {
-                                requirements: self.root_requirements.clone(),
-                                constrains: self.root_constraints.clone(),
-                            }),
-                        }))
-                        .right_future()
-                    };
-=======
             let additional_var = self.state.variable_map.intern_solvable(additional);
->>>>>>> ddd2b2be
 
             if self
                 .state
@@ -464,6 +342,8 @@
             }
         }
 
+        #[cfg(feature = "diagnostics")]
+        self.report_diagnostics();
         Ok(self.state.chosen_solvables().collect())
     }
 
@@ -1309,147 +1189,7 @@
                 );
             }
         }
-<<<<<<< HEAD
-
-        // Watched solvables
-        let clauses = self.clauses.kinds.borrow();
-        let mut clause_states = self.clauses.states.borrow_mut();
-        while let Some(decision) = self.decision_tracker.next_unpropagated() {
-            let watched_literal = Literal::new(decision.solvable_id, decision.value);
-
-            // Propagate, iterating through the linked list of clauses that watch this
-            // solvable
-            let mut old_predecessor_clause_id: Option<ClauseId>;
-            let mut predecessor_clause_id: Option<ClauseId> = None;
-            let mut clause_id = self
-                .watches
-                .first_clause_watching_literal(watched_literal)
-                .unwrap_or(ClauseId::null());
-            while !clause_id.is_null() {
-                debug_assert!(
-                    predecessor_clause_id != Some(clause_id),
-                    "Linked list is circular!"
-                );
-
-                // Get mutable access to both clauses.
-                let (predecessor_clause_state, clause_state) = if let Some(prev_clause_id) =
-                    predecessor_clause_id
-                {
-                    let prev_idx = prev_clause_id.to_usize();
-                    let current_idx = clause_id.to_usize();
-                    assert_ne!(prev_idx, current_idx);
-                    // SAFETY: This is safe because we guarentee that `prev_idx` and `current_idx`
-                    // are different.
-                    unsafe {
-                        let clause_states_ptr =
-                            std::ops::DerefMut::deref_mut(&mut clause_states) as *mut SegVec<_, _>;
-                        let prev_clause_state = &mut (*clause_states_ptr)[prev_idx];
-                        let current_clause_state = &mut (*clause_states_ptr)[current_idx];
-                        (Some(prev_clause_state), current_clause_state)
-                    }
-                } else {
-                    (None, &mut clause_states[clause_id.to_usize()])
-                };
-
-                // Update the prev_clause_id for the next run
-                old_predecessor_clause_id = predecessor_clause_id;
-                predecessor_clause_id = Some(clause_id);
-
-                // Configure the next clause to visit
-                let this_clause_id = clause_id;
-                clause_id = clause_state.next_watched_clause(watched_literal.solvable_id());
-
-                // Determine which watch turned false.
-                let (watch_index, other_watch_index) = if clause_state.watched_literals[0]
-                    .solvable_id()
-                    == watched_literal.solvable_id()
-                {
-                    (0, 1)
-                } else {
-                    (1, 0)
-                };
-                debug_assert!(
-                    clause_state.watched_literals[watch_index].eval(self.decision_tracker.map())
-                        == Some(false)
-                );
-
-                // Find another literal to watch. If we can't find one, the other literal must
-                // be set to true for the clause to still hold.
-                if clause_state.watched_literals[other_watch_index]
-                    .eval(self.decision_tracker.map())
-                    == Some(true)
-                {
-                    // If the other watch is already true, we can simply skip
-                    // this clause.
-                } else if let Some(variable) = clause_state.next_unwatched_literal(
-                    &clauses[this_clause_id.to_usize()],
-                    &self.learnt_clauses,
-                    &self.cache.requirement_to_sorted_candidates,
-                    self.decision_tracker.map(),
-                    watch_index,
-                ) {
-                    self.watches.update_watched(
-                        predecessor_clause_state,
-                        clause_state,
-                        this_clause_id,
-                        watch_index,
-                        watched_literal,
-                        variable,
-                    );
-
-                    // Make sure the right predecessor is kept for the next iteration (i.e. the
-                    // current clause is no longer a predecessor of the next one; the current
-                    // clause's predecessor is)
-                    predecessor_clause_id = old_predecessor_clause_id;
-                } else {
-                    // We could not find another literal to watch, which means the remaining
-                    // watched literal can be set to true
-                    let remaining_watch_index = match watch_index {
-                        0 => 1,
-                        1 => 0,
-                        _ => unreachable!(),
-                    };
-
-                    let remaining_watch = clause_state.watched_literals[remaining_watch_index];
-                    let decided = self
-                        .decision_tracker
-                        .try_add_decision(
-                            Decision::new(
-                                remaining_watch.solvable_id(),
-                                remaining_watch.satisfying_value(),
-                                this_clause_id,
-                            ),
-                            level,
-                        )
-                        .map_err(|_| {
-                            PropagationError::Conflict(
-                                remaining_watch.solvable_id(),
-                                true,
-                                this_clause_id,
-                            )
-                        })?;
-
-                    if decided {
-                        let clause = &clauses[this_clause_id.to_usize()];
-                        match clause {
-                            // Skip logging for ForbidMultipleInstances, which is so noisy
-                            Clause::ForbidMultipleInstances(..) => {}
-                            _ => {
-                                tracing::trace!(
-                                    "├ Propagate {} = {}. {}",
-                                    remaining_watch.solvable_id().display(self.provider()),
-                                    remaining_watch.satisfying_value(),
-                                    clause.display(self.provider())
-                                );
-                            }
-                        }
-                    }
-                }
-            }
-        }
-
-=======
->>>>>>> ddd2b2be
+
         Ok(())
     }
 
@@ -1457,8 +1197,8 @@
     ///
     /// Because learnt clauses are not relevant for the user, they are not added
     /// to the [`Conflict`]. Instead, we report the clauses that caused them.
-    fn analyze_unsolvable_clause<C: MemConfig>(
-        clauses: &SegVec<Clause, C>,
+    fn analyze_unsolvable_clause(
+        clauses: &Vec<Clause>,
         learnt_why: &Mapping<LearntClauseId, Vec<ClauseId>>,
         clause_id: ClauseId,
         conflict: &mut Conflict,

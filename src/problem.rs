//! Types to examine why a problem was unsatisfiable, and to report the causes
//! to the user.

<<<<<<< HEAD
use std::{
    collections::{HashMap, HashSet},
    fmt,
    fmt::{Display, Formatter},
    hash::Hash,
    rc::Rc,
};
=======
use std::{collections::HashSet, fmt, fmt::Formatter, hash::Hash, rc::Rc};
>>>>>>> 1777fd05

use ahash::HashMap;
use itertools::Itertools;
use petgraph::{
    graph::{DiGraph, EdgeIndex, EdgeReference, NodeIndex},
    visit::{Bfs, DfsPostOrder, EdgeRef},
    Direction,
};

use crate::{
<<<<<<< HEAD
    internal::id::{ClauseId, ExpandedVar, SolvableId, StringId, VarId, VersionSetId},
    pool::Pool,
=======
    internal::id::{ClauseId, InternalSolvableId, SolvableId, StringId, VersionSetId},
>>>>>>> 1777fd05
    runtime::AsyncRuntime,
    solver::{clause::Clause, Solver},
    DependencyProvider, Interner,
};

/// Represents the cause of the solver being unable to find a solution
#[derive(Debug)]
pub struct Problem {
    /// The clauses involved in an unsatisfiable conflict
    clauses: Vec<ClauseId>,
}

impl Problem {
    pub(crate) fn default() -> Self {
        Self {
            clauses: Vec::new(),
        }
    }

    pub(crate) fn add_clause(&mut self, clause_id: ClauseId) {
        if !self.clauses.contains(&clause_id) {
            self.clauses.push(clause_id);
        }
    }

    /// Generates a graph representation of the problem (see [`ProblemGraph`]
    /// for details)
<<<<<<< HEAD
    pub fn graph<VS: VersionSet, N: PackageName, D: DependencyProvider<VS, N>, RT: AsyncRuntime>(
=======
    pub fn graph<D: DependencyProvider, RT: AsyncRuntime>(
>>>>>>> 1777fd05
        &self,
        solver: &Solver<D, RT>,
    ) -> ProblemGraph {
        let mut graph = DiGraph::<ProblemNode, ProblemEdge>::default();
<<<<<<< HEAD
        let mut nodes: HashMap<VarId, NodeIndex> = HashMap::default();
        let mut excluded_nodes: HashMap<StringId, NodeIndex> = HashMap::default();

        let root_node = Self::add_node(&mut graph, &mut nodes, SolvableId::root().into());
=======
        let mut nodes: HashMap<InternalSolvableId, NodeIndex> = HashMap::default();
        let mut excluded_nodes: HashMap<StringId, NodeIndex> = HashMap::default();

        let root_node = Self::add_node(&mut graph, &mut nodes, InternalSolvableId::root());
>>>>>>> 1777fd05
        let unresolved_node = graph.add_node(ProblemNode::UnresolvedDependency);

        for clause_id in &self.clauses {
            let clause = &solver.clauses.borrow()[*clause_id].kind;
            match clause {
                Clause::InstallRoot => (),
                Clause::Excluded(solvable, reason) => {
                    tracing::info!("{solvable:?} is excluded");
                    let package_node = Self::add_node(&mut graph, &mut nodes, (*solvable).into());
                    let excluded_node = excluded_nodes
                        .entry(*reason)
                        .or_insert_with(|| graph.add_node(ProblemNode::Excluded(*reason)));

                    graph.add_edge(
                        package_node,
                        *excluded_node,
                        ProblemEdge::Conflict(ConflictCause::Excluded),
                    );
                }
                Clause::Learnt(..) => unreachable!(),
                &Clause::Requires(package_id, version_set_id) => {
                    let package_node = Self::add_node(&mut graph, &mut nodes, package_id.into());

                    let candidates = solver.async_runtime.block_on(solver.cache.get_or_cache_sorted_candidates(version_set_id)).unwrap_or_else(|_| {
                        unreachable!("The version set was used in the solver, so it must have been cached. Therefore cancellation is impossible here and we cannot get an `Err(...)`")
                    });
                    if candidates.is_empty() {
                        tracing::info!(
                            "{package_id:?} requires {version_set_id:?}, which has no candidates"
                        );
                        graph.add_edge(
                            package_node,
                            unresolved_node,
                            ProblemEdge::Requires(version_set_id),
                        );
                    } else {
                        for &candidate_id in candidates {
                            tracing::info!("{package_id:?} requires {candidate_id:?}");

                            let candidate_node =
                                Self::add_node(&mut graph, &mut nodes, candidate_id.into());
                            graph.add_edge(
                                package_node,
                                candidate_node,
                                ProblemEdge::Requires(version_set_id),
                            );
                        }
                    }
                }
                &Clause::Lock(locked, forbidden) => {
                    let node2_id = Self::add_node(&mut graph, &mut nodes, forbidden.into());
                    let conflict = ConflictCause::Locked(locked);
                    graph.add_edge(root_node, node2_id, ProblemEdge::Conflict(conflict));
                }
<<<<<<< HEAD
                &Clause::ForbidMultipleInstances(instance1_id, instance2_id) => {
                    let node1_id = Self::add_node(&mut graph, &mut nodes, instance1_id.into());
                    let node2_id = Self::add_node(&mut graph, &mut nodes, instance2_id.var_id);
=======
                &Clause::ForbidMultipleInstances(instance1_id, instance2_id, _) => {
                    let node1_id = Self::add_node(&mut graph, &mut nodes, instance1_id);
                    let node2_id = Self::add_node(&mut graph, &mut nodes, instance2_id);
>>>>>>> 1777fd05

                    let conflict = ConflictCause::ForbidMultipleInstances;
                    graph.add_edge(node1_id, node2_id, ProblemEdge::Conflict(conflict));
                }
                &Clause::Constrains(package_id, dep_id, version_set_id) => {
                    let package_node = Self::add_node(&mut graph, &mut nodes, package_id.into());
                    let dep_node = Self::add_node(&mut graph, &mut nodes, dep_id.into());

                    graph.add_edge(
                        package_node,
                        dep_node,
                        ProblemEdge::Conflict(ConflictCause::Constrains(version_set_id)),
                    );
                }
            }
        }

        let unresolved_node = if graph
            .edges_directed(unresolved_node, Direction::Incoming)
            .next()
            .is_none()
        {
            graph.remove_node(unresolved_node);
            None
        } else {
            Some(unresolved_node)
        };

        // Sanity check: all nodes are reachable from root
        let mut visited_nodes = HashSet::new();
        let mut bfs = Bfs::new(&graph, root_node);
        while let Some(nx) = bfs.next(&graph) {
            visited_nodes.insert(nx);
        }
        assert_eq!(graph.node_count(), visited_nodes.len());

        collapse_variable_nodes(&mut graph);

        ProblemGraph {
            graph,
            root_node,
            unresolved_node,
        }
    }

    fn add_node(
        graph: &mut DiGraph<ProblemNode, ProblemEdge>,
<<<<<<< HEAD
        nodes: &mut HashMap<VarId, NodeIndex>,
        var_id: VarId,
=======
        nodes: &mut HashMap<InternalSolvableId, NodeIndex>,
        solvable_id: InternalSolvableId,
>>>>>>> 1777fd05
    ) -> NodeIndex {
        *nodes.entry(var_id).or_insert_with(|| {
            graph.add_node(match var_id.expand() {
                ExpandedVar::Solvable(s) => ProblemNode::Solvable(s),
                ExpandedVar::Variable(v) => ProblemNode::Variable(v),
            })
        })
    }

    /// Display a user-friendly error explaining the problem
    pub fn display_user_friendly<'a, D: DependencyProvider, RT: AsyncRuntime>(
        &self,
        solver: &'a Solver<D, RT>,
    ) -> DisplayUnsat<'a, D> {
        let graph = self.graph(solver);
        DisplayUnsat::new(graph, solver.provider())
    }
}

/// [`ConflictCause::ForbidMultipleInstances`] might reference variable nodes.
/// These nodes are nonsensical to the user. This function removes these nodes
/// by rewriting the problem.
fn collapse_variable_nodes(graph: &mut DiGraph<ProblemNode, ProblemEdge>) {
    // Find all variables that are involved in a forbid multiple instances clause
    // and interconnect all incoming edges together. If we have two nodes `a` and
    // `b` that are connected through a variable node (e.g. `a -> v <- b`) we create
    // new edges between `a` and `b` (e.g. `a -> b` and `b -> a`).
    for node_id in graph.node_indices() {
        let ProblemNode::Variable(..) = graph[node_id] else {
            continue;
        };

        // Find all solvable nodes that are connected to this variable node.
        let nodes = graph
            .edges_directed(node_id, Direction::Incoming)
            .filter(|edge| graph[edge.source()].is_solvable())
            .filter(|edge| edge.weight().is_forbid_multiple())
            .map(|edge| edge.source())
            .collect_vec();

        // Create edge to connect them all together
        for (i, &node) in nodes.iter().enumerate() {
            for &other_node in nodes.iter().skip(i + 1) {
                graph.add_edge(
                    node,
                    other_node,
                    ProblemEdge::Conflict(ConflictCause::ForbidMultipleInstances),
                );
            }
        }
    }

    // Remove all variable nodes. This will also remove all edges to the variable
    // nodes.
    graph.retain_nodes(|graph, node| !matches!(graph[node], ProblemNode::Variable(..)));

    // Iterate over all already installed edge and remove those where the nodes
    // share the same predecessor edges.
    graph.retain_edges(|graph, edge| {
        if !graph.edge_weight(edge).unwrap().is_forbid_multiple() {
            return true;
        }

        let (source, target) = graph.edge_endpoints(edge).unwrap();

        let source_predecessors: HashSet<_> = graph
            .edges_directed(source, Direction::Incoming)
            .filter_map(|edge| edge.weight().try_requires())
            .collect::<HashSet<_>>();
        let target_predecessors: HashSet<_> = graph
            .edges_directed(target, Direction::Incoming)
            .filter_map(|edge| edge.weight().try_requires())
            .collect::<HashSet<_>>();

        !source_predecessors
            .iter()
            .any(|p| target_predecessors.contains(p))
    })
}

/// A node in the graph representation of a [`Problem`]
#[derive(Copy, Clone, Eq, PartialEq)]
pub(crate) enum ProblemNode {
    /// Node corresponding to a solvable
<<<<<<< HEAD
    Solvable(SolvableId),
    /// Node corresponding to a solvable
    Variable(u32),
=======
    Solvable(InternalSolvableId),
>>>>>>> 1777fd05
    /// Node representing a dependency without candidates
    UnresolvedDependency,
    /// Node representing an exclude reason
    Excluded(StringId),
}

impl ProblemNode {
    fn solvable_id(self) -> InternalSolvableId {
        match self {
            ProblemNode::Solvable(solvable_id) => solvable_id,
            ProblemNode::Variable(_) => {
                panic!("expected solvable node, found variable node")
            }
            ProblemNode::UnresolvedDependency => {
                panic!("expected solvable node, found unresolved dependency")
            }
            ProblemNode::Excluded(_) => {
                panic!("expected solvable node, found excluded node")
            }
        }
    }

    fn is_solvable(self) -> bool {
        matches!(self, ProblemNode::Solvable(_))
    }
}

/// An edge in the graph representation of a [`Problem`]
#[derive(Copy, Clone, Hash, Eq, PartialEq, Ord, PartialOrd)]
<<<<<<< HEAD
pub enum ProblemEdge {
=======
pub(crate) enum ProblemEdge {
>>>>>>> 1777fd05
    /// The target node is a candidate for the dependency specified by the
    /// version set
    Requires(VersionSetId),
    /// The target node is involved in a conflict, caused by `ConflictCause`
    Conflict(ConflictCause),
}

impl ProblemEdge {
    fn try_requires(self) -> Option<VersionSetId> {
        match self {
            ProblemEdge::Requires(match_spec_id) => Some(match_spec_id),
            ProblemEdge::Conflict(_) => None,
        }
    }

    fn requires(self) -> VersionSetId {
        match self {
            ProblemEdge::Requires(match_spec_id) => match_spec_id,
            ProblemEdge::Conflict(_) => panic!("expected requires edge, found conflict"),
        }
    }

    fn is_forbid_multiple(self) -> bool {
        matches!(
            self,
            ProblemEdge::Conflict(ConflictCause::ForbidMultipleInstances)
        )
    }
}

/// Conflict causes
#[derive(Copy, Clone, Hash, Eq, PartialEq, Ord, PartialOrd)]
pub(crate) enum ConflictCause {
    /// The solvable is locked
    Locked(InternalSolvableId),
    /// The target node is constrained by the specified version set
    Constrains(VersionSetId),
    /// It is forbidden to install multiple instances of the same dependency
    ForbidMultipleInstances,
    /// The node was excluded
    Excluded,
}

/// Represents a node that has been merged with others
///
/// Merging is done to simplify error messages, and happens when a group of
/// nodes satisfies the following criteria:
///
/// - They all have the same name
/// - They all have the same predecessor nodes
/// - They all have the same successor nodes
pub(crate) struct MergedProblemNode {
    pub ids: Vec<SolvableId>,
}

/// Graph representation of [`Problem`]
///
/// The root of the graph is the "root solvable". Note that not all the
/// solvable's requirements are included in the graph, only those that are
<<<<<<< HEAD
/// directly or indirectly involved in the conflict. See [`ProblemNode`] and
/// [`ProblemEdge`] for the kinds of nodes and edges that make up the graph.
=======
/// directly or indirectly involved in the conflict.
>>>>>>> 1777fd05
pub struct ProblemGraph {
    graph: DiGraph<ProblemNode, ProblemEdge>,
    root_node: NodeIndex,
    unresolved_node: Option<NodeIndex>,
}

impl ProblemGraph {
    /// Writes a graphviz graph that represents this instance to the specified
    /// output.
<<<<<<< HEAD
    pub fn graphviz<VS: VersionSet>(
=======
    pub fn graphviz(
>>>>>>> 1777fd05
        &self,
        f: &mut impl std::io::Write,
        interner: &impl Interner,
        simplify: bool,
    ) -> Result<(), std::io::Error> {
        let graph = &self.graph;

        let merged_nodes = if simplify {
            self.simplify(interner)
        } else {
            HashMap::default()
        };

        write!(f, "digraph {{")?;
        for nx in graph.node_indices() {
            let id = match graph.node_weight(nx).as_ref().unwrap() {
                ProblemNode::Solvable(id) => *id,
                _ => continue,
            };

            // If this is a merged node, skip it unless it is the first one in the group
            if let Some(solvable_id) = id.as_solvable() {
                if let Some(merged) = merged_nodes.get(&solvable_id) {
                    if solvable_id != merged.ids[0] {
                        continue;
                    }
                }
            }

            let mut added_edges = HashSet::new();
            for edge in graph.edges_directed(nx, Direction::Outgoing) {
                let target = *graph.node_weight(edge.target()).unwrap();

                let color = match edge.weight() {
                    ProblemEdge::Requires(_) if target != ProblemNode::UnresolvedDependency => {
                        "black"
                    }
                    _ => "red",
                };

                let label = match edge.weight() {
                    ProblemEdge::Requires(version_set_id)
                    | ProblemEdge::Conflict(ConflictCause::Constrains(version_set_id)) => {
                        interner.display_version_set(*version_set_id).to_string()
                    }
                    ProblemEdge::Conflict(ConflictCause::ForbidMultipleInstances)
                    | ProblemEdge::Conflict(ConflictCause::Locked(_)) => {
                        "already installed".to_string()
                    }
                    ProblemEdge::Conflict(ConflictCause::Excluded) => "excluded".to_string(),
                };

                let target = match target {
                    ProblemNode::Solvable(mut solvable_2) => {
                        // If the target node has been merged, replace it by the first id in the
                        // group
<<<<<<< HEAD
                        if let Some(merged) = merged_nodes.get(&solvable_2) {
                            solvable_2 = merged.ids[0];

                            // Skip the edge if we would be adding a duplicate
                            if !added_edges.insert(solvable_2) {
                                continue;
=======
                        if let Some(solvable_id) = solvable_2.as_solvable() {
                            if let Some(merged) = merged_nodes.get(&solvable_id) {
                                solvable_2 = merged.ids[0].into();

                                // Skip the edge if we would be adding a duplicate
                                if !added_edges.insert(solvable_2) {
                                    continue;
                                }
>>>>>>> 1777fd05
                            }
                        }

                        solvable_2.display(interner).to_string()
                    }
                    ProblemNode::UnresolvedDependency => "unresolved".to_string(),
                    ProblemNode::Excluded(reason) => {
                        format!("reason: {}", interner.display_string(reason))
                    }
                    ProblemNode::Variable(var) => format!("var#{var}"),
                };

                write!(
                    f,
                    "\"{}\" -> \"{}\"[color={color}, label=\"{label}\"];",
                    id.display(interner),
                    target
                )?;
            }
        }
        write!(f, "}}")
    }

    /// Simplifies and collapses nodes so that these can be considered the same
    /// candidate
<<<<<<< HEAD
    fn simplify<VS: VersionSet, N: PackageName>(
        &self,
        pool: &Pool<VS, N>,
    ) -> HashMap<SolvableId, Rc<MergedProblemNode>> {
=======
    fn simplify(&self, interner: &impl Interner) -> HashMap<SolvableId, Rc<MergedProblemNode>> {
>>>>>>> 1777fd05
        let graph = &self.graph;

        // Gather information about nodes that can be merged
        let mut maybe_merge = HashMap::default();
        for node_id in graph.node_indices() {
            let candidate = match graph[node_id] {
                ProblemNode::UnresolvedDependency | ProblemNode::Excluded(_) => continue,
                ProblemNode::Solvable(solvable_id) => {
                    if solvable_id.is_root() {
                        continue;
                    } else {
                        solvable_id
                    }
                }
                ProblemNode::Variable(_) => continue,
            };

            let predecessors: Vec<_> = graph
                .edges_directed(node_id, Direction::Incoming)
                .map(|e| e.source())
                .sorted_unstable()
                .collect();
            let successors: Vec<_> = graph
                .edges(node_id)
                .map(|e| e.target())
                .sorted_unstable()
                .collect();

            let Some(solvable_id) = candidate.as_solvable() else {
                // Root is never merged
                continue;
            };

            let name = interner
                .display_name(interner.solvable_name(solvable_id))
                .to_string();

            let entry = maybe_merge
                .entry((name, predecessors, successors))
                .or_insert(Vec::new());

            entry.push((node_id, solvable_id));
        }

        let mut merged_candidates = HashMap::default();
        for m in maybe_merge.into_values() {
            if m.len() > 1 {
                let m = Rc::new(MergedProblemNode {
                    ids: m.into_iter().map(|(_, snd)| snd).collect(),
                });
                for &id in &m.ids {
                    merged_candidates.insert(id, m.clone());
                }
            }
        }

        merged_candidates
    }

    fn get_installable_set(&self) -> HashSet<NodeIndex> {
        let mut installable = HashSet::new();

        // Definition: a package is installable if it does not have any outgoing
        // conflicting edges and if each of its dependencies has at least one
        // installable option.

        // Algorithm: propagate installability bottom-up
        let mut dfs = DfsPostOrder::new(&self.graph, self.root_node);
        'outer_loop: while let Some(nx) = dfs.next(&self.graph) {
            if self.unresolved_node == Some(nx) {
                // The unresolved node isn't installable
                continue;
            }

            // Determine any incoming "exclude" edges to the node. This would indicate that
            // the node is disabled for external reasons.
            let excluding_edges = self
                .graph
                .edges_directed(nx, Direction::Incoming)
                .any(|e| matches!(e.weight(), ProblemEdge::Conflict(ConflictCause::Excluded)));
            if excluding_edges {
                // Nodes with incoming disabling edges aren't installable
                continue;
            }

            let outgoing_conflicts = self
                .graph
                .edges_directed(nx, Direction::Outgoing)
                .any(|e| matches!(e.weight(), ProblemEdge::Conflict(_)));
            if outgoing_conflicts {
                // Nodes with outgoing conflicts aren't installable
                continue;
            }

            // Edges grouped by dependency
            let dependencies = self
                .graph
                .edges_directed(nx, Direction::Outgoing)
                .map(|e| match e.weight() {
                    ProblemEdge::Requires(version_set_id) => (version_set_id, e.target()),
                    ProblemEdge::Conflict(_) => unreachable!(),
                })
                .chunk_by(|(&version_set_id, _)| version_set_id);

            for (_, mut deps) in &dependencies {
                if deps.all(|(_, target)| !installable.contains(&target)) {
                    // No installable options for this dep
                    continue 'outer_loop;
                }
            }

            // The package is installable!
            installable.insert(nx);
        }

        installable
    }

    fn get_missing_set(&self) -> HashSet<NodeIndex> {
        // Definition: a package is missing if it is not involved in any conflicts, yet
        // it is not installable

        let mut missing = HashSet::new();
        match self.unresolved_node {
            None => return missing,
            Some(nx) => missing.insert(nx),
        };

        // Algorithm: propagate missing bottom-up
        let mut dfs = DfsPostOrder::new(&self.graph, self.root_node);
        while let Some(nx) = dfs.next(&self.graph) {
            let outgoing_conflicts = self
                .graph
                .edges_directed(nx, Direction::Outgoing)
                .any(|e| matches!(e.weight(), ProblemEdge::Conflict(_)));
            if outgoing_conflicts {
                // Nodes with outgoing conflicts aren't missing
                continue;
            }

            // Edges grouped by dependency
            let dependencies = self
                .graph
                .edges_directed(nx, Direction::Outgoing)
                .map(|e| match e.weight() {
                    ProblemEdge::Requires(version_set_id) => (version_set_id, e.target()),
                    ProblemEdge::Conflict(_) => unreachable!(),
                })
                .chunk_by(|(&version_set_id, _)| version_set_id);

            // Missing if at least one dependency is missing
            if dependencies
                .into_iter()
                .any(|(_, mut deps)| deps.all(|(_, target)| missing.contains(&target)))
            {
                missing.insert(nx);
            }
        }

        missing
    }
}

#[derive(Copy, Clone, PartialEq, Eq)]
enum ChildOrder {
    HasRemainingSiblings,
    Last,
}

struct Indenter {
    levels: Vec<ChildOrder>,
    top_level_indent: bool,
}

impl Indenter {
    fn new(top_level_indent: bool) -> Self {
        Self {
            levels: Vec::new(),
            top_level_indent,
        }
    }

    fn is_at_top_level(&self) -> bool {
        self.levels.len() == 1
    }

    fn push_level(&self) -> Self {
        self.push_level_with_order(ChildOrder::HasRemainingSiblings)
    }

    fn push_level_with_order(&self, order: ChildOrder) -> Self {
        let mut levels = self.levels.clone();
        levels.push(order);
        Self {
            levels,
            top_level_indent: self.top_level_indent,
        }
    }

    fn set_last(&mut self) {
        *self.levels.last_mut().unwrap() = ChildOrder::Last;
    }

    fn get_indent(&self) -> String {
        assert!(!self.levels.is_empty());

        let mut s = String::new();

        let deepest_level = self.levels.len() - 1;

        for (level, &order) in self.levels.iter().enumerate() {
            if level == 0 && !self.top_level_indent {
                // Skip
                continue;
            }

            let is_at_deepest_level = level == deepest_level;

            let tree_prefix = match (is_at_deepest_level, order) {
                (true, ChildOrder::HasRemainingSiblings) => "├─",
                (true, ChildOrder::Last) => "└─",
                (false, ChildOrder::HasRemainingSiblings) => "│ ",
                (false, ChildOrder::Last) => "  ",
            };

            // TODO: are these the right characters? Alternatives: https://en.wikipedia.org/wiki/Box-drawing_character or look at mamba

            s.push_str(tree_prefix);
            s.push(' ');
        }

        s
    }
}

#[cfg(test)]
mod tests {
    use super::*;

    #[test]
    fn test_indenter_without_top_level_indent() {
        let indenter = Indenter::new(false);

        let indenter = indenter.push_level_with_order(ChildOrder::Last);
        assert_eq!(indenter.get_indent(), "");

        let indenter = indenter.push_level_with_order(ChildOrder::Last);
        assert_eq!(indenter.get_indent(), "└─ ");
    }

    #[test]
    fn test_indenter_with_multiple_siblings() {
        let indenter = Indenter::new(true);

        let indenter = indenter.push_level_with_order(ChildOrder::Last);
        assert_eq!(indenter.get_indent(), "└─ ");

        let indenter = indenter.push_level_with_order(ChildOrder::HasRemainingSiblings);
        assert_eq!(indenter.get_indent(), "   ├─ ");

        let indenter = indenter.push_level_with_order(ChildOrder::Last);
        assert_eq!(indenter.get_indent(), "   │  └─ ");

        let indenter = indenter.push_level_with_order(ChildOrder::Last);
        assert_eq!(indenter.get_indent(), "   │     └─ ");

        let indenter = indenter.push_level_with_order(ChildOrder::HasRemainingSiblings);
        assert_eq!(indenter.get_indent(), "   │        ├─ ");
    }
}

/// A struct implementing [`fmt::Display`] that generates a user-friendly
/// representation of a problem graph
<<<<<<< HEAD
pub struct DisplayUnsat<'pool, VS: VersionSet, N: PackageName + Display, M: SolvableDisplay<VS, N>>
{
=======
pub struct DisplayUnsat<'i, I: Interner> {
>>>>>>> 1777fd05
    graph: ProblemGraph,
    merged_candidates: HashMap<SolvableId, Rc<MergedProblemNode>>,
    installable_set: HashSet<NodeIndex>,
    missing_set: HashSet<NodeIndex>,
    interner: &'i I,
}

impl<'i, I: Interner> DisplayUnsat<'i, I> {
    pub(crate) fn new(graph: ProblemGraph, interner: &'i I) -> Self {
        let merged_candidates = graph.simplify(interner);
        let installable_set = graph.get_installable_set();
        let missing_set = graph.get_missing_set();

        Self {
            graph,
            merged_candidates,
            installable_set,
            missing_set,
            interner,
        }
    }

    fn fmt_graph(
        &self,
        f: &mut Formatter<'_>,
        top_level_edges: &[EdgeReference<'_, ProblemEdge>],
        top_level_indent: bool,
    ) -> fmt::Result {
        pub enum DisplayOp {
            Requirement(VersionSetId, Vec<EdgeIndex>),
            Candidate(NodeIndex),
        }

        let graph = &self.graph.graph;
        let installable_nodes = &self.installable_set;
        let mut reported: HashSet<InternalSolvableId> = HashSet::new();

        // Note: we are only interested in requires edges here
        let indenter = Indenter::new(top_level_indent);
        let mut stack = top_level_edges
            .iter()
            .filter(|e| e.weight().try_requires().is_some())
            .chunk_by(|e| e.weight().requires())
            .into_iter()
            .map(|(version_set_id, group)| {
                let edges: Vec<_> = group.map(|e| e.id()).collect();
                (version_set_id, edges)
            })
            .sorted_by_key(|(_version_set_id, edges)| {
                edges
                    .iter()
                    .any(|&edge| installable_nodes.contains(&graph.edge_endpoints(edge).unwrap().1))
            })
            .map(|(version_set_id, edges)| {
                (
                    DisplayOp::Requirement(version_set_id, edges),
                    indenter.push_level(),
                )
            })
            .collect::<Vec<_>>();

        if !stack.is_empty() {
            // Mark the first element of the stack as not having any remaining siblings
            stack[0].1.set_last();
        }

        while let Some((node, indenter)) = stack.pop() {
            let top_level = indenter.is_at_top_level();
            let indent = indenter.get_indent();

            match node {
                DisplayOp::Requirement(version_set_id, edges) => {
                    debug_assert!(!edges.is_empty());

                    let installable = edges.iter().any(|&e| {
                        let (_, target) = graph.edge_endpoints(e).unwrap();
                        installable_nodes.contains(&target)
                    });

                    let req = self
                        .interner
                        .display_version_set(version_set_id)
                        .to_string();
                    let name = self.interner.version_set_name(version_set_id);
                    let name = self.interner.display_name(name).to_string();

                    let target_nx = graph.edge_endpoints(edges[0]).unwrap().1;
                    let missing =
                        edges.len() == 1 && graph[target_nx] == ProblemNode::UnresolvedDependency;
                    if missing {
                        // No candidates for requirement
                        if top_level {
                            writeln!(f, "{indent}No candidates were found for {name} {req}.")?;
                        } else {
                            writeln!(
                                f,
                                "{indent}{name} {req}, for which no candidates were found.",
                            )?;
                        }
                    } else if installable {
                        // Package can be installed (only mentioned for top-level requirements)
                        if top_level {
                            writeln!(
                                f,
                                "{indent}{name} {req} can be installed with any of the following options:"
                            )?;
                        } else {
                            writeln!(f, "{indent}{name} {req}, which can be installed with any of the following options:")?;
                        }

                        let children: Vec<_> = edges
                            .iter()
                            .filter(|&&e| {
                                installable_nodes.contains(&graph.edge_endpoints(e).unwrap().1)
                            })
                            .map(|&e| {
                                (
                                    DisplayOp::Candidate(graph.edge_endpoints(e).unwrap().1),
                                    indenter.push_level(),
                                )
                            })
                            .collect();

                        // TODO: this is an utterly ugly hack that should be burnt to ashes
                        let mut deduplicated_children = Vec::new();
                        let mut merged_and_seen = HashSet::new();
                        for child in children {
                            let (DisplayOp::Candidate(child_node), _) = child else {
                                unreachable!()
                            };
                            let solvable_id = graph[child_node].solvable_id();
                            let Some(solvable_id) = solvable_id.as_solvable() else {
                                continue;
                            };

                            let merged = self.merged_candidates.get(&solvable_id);

                            // Skip merged stuff that we have already seen
                            if merged_and_seen.contains(&solvable_id) {
                                continue;
                            }

                            if let Some(merged) = merged {
                                merged_and_seen.extend(merged.ids.iter().copied())
                            }

                            deduplicated_children.push(child);
                        }

                        if !deduplicated_children.is_empty() {
                            deduplicated_children[0].1.set_last();
                        }

                        stack.extend(deduplicated_children);
                    } else {
                        // Package cannot be installed (the conflicting requirement is further down
                        // the tree)
                        if top_level {
                            writeln!(f, "{indent}{name} {req} cannot be installed because there are no viable options:")?;
                        } else {
                            writeln!(f, "{indent}{name} {req}, which cannot be installed because there are no viable options:")?;
                        }

                        let children: Vec<_> = edges
                            .iter()
                            .map(|&e| {
                                (
                                    DisplayOp::Candidate(graph.edge_endpoints(e).unwrap().1),
                                    indenter.push_level(),
                                )
                            })
                            .collect();

                        // TODO: this is an utterly ugly hack that should be burnt to ashes
                        let mut deduplicated_children = Vec::new();
                        let mut merged_and_seen = HashSet::new();
                        for child in children {
                            let (DisplayOp::Candidate(child_node), _) = child else {
                                unreachable!()
                            };
                            let Some(solvable_id) = graph[child_node].solvable_id().as_solvable()
                            else {
                                continue;
                            };
                            let merged = self.merged_candidates.get(&solvable_id);

                            // Skip merged stuff that we have already seen
                            if merged_and_seen.contains(&solvable_id) {
                                continue;
                            }

                            if let Some(merged) = merged {
                                merged_and_seen.extend(merged.ids.iter().copied())
                            }

                            deduplicated_children.push(child);
                        }

                        if !deduplicated_children.is_empty() {
                            deduplicated_children[0].1.set_last();
                        }

                        stack.extend(deduplicated_children);
                    }
                }
                DisplayOp::Candidate(candidate) => {
                    let solvable_id = graph[candidate].solvable_id();

                    if reported.contains(&solvable_id) {
                        continue;
                    }

                    let version = if let Some(merged) = solvable_id
                        .as_solvable()
                        .and_then(|solvable_id| self.merged_candidates.get(&solvable_id))
                    {
                        reported.extend(merged.ids.iter().copied().map(InternalSolvableId::from));
                        self.interner
                            .display_merged_solvables(&merged.ids)
                            .to_string()
                    } else if let Some(solvable_id) = solvable_id.as_solvable() {
                        self.interner
                            .display_merged_solvables(&[solvable_id])
                            .to_string()
                    } else {
                        "<root>".to_string()
                    };

                    let excluded = graph
                        .edges_directed(candidate, Direction::Outgoing)
                        .find_map(|e| match e.weight() {
                            ProblemEdge::Conflict(ConflictCause::Excluded) => {
                                let ProblemNode::Excluded(reason) = graph[e.target()] else {
                                    unreachable!();
                                };
                                Some(reason)
                            }
                            _ => None,
                        });
                    let already_installed = graph.edges(candidate).any(|e| {
                        e.weight() == &ProblemEdge::Conflict(ConflictCause::ForbidMultipleInstances)
                    });
                    let constrains_conflict = graph.edges(candidate).any(|e| {
                        matches!(
                            e.weight(),
                            ProblemEdge::Conflict(ConflictCause::Constrains(_))
                        )
                    });
                    let is_leaf = graph.edges(candidate).next().is_none();

                    if let Some(excluded_reason) = excluded {
                        writeln!(
                            f,
                            "{indent}{version} is excluded because {reason}",
                            reason = self.interner.display_string(excluded_reason),
                        )?;
                    } else if is_leaf {
                        writeln!(f, "{indent}{version}")?;
                    } else if already_installed {
                        writeln!(
                            f,
                            "{indent}{version}, which conflicts with the versions reported above."
                        )?;
                    } else if constrains_conflict {
                        let mut version_sets = graph
                            .edges(candidate)
                            .flat_map(|e| match e.weight() {
                                ProblemEdge::Conflict(ConflictCause::Constrains(
                                    version_set_id,
                                )) => Some(version_set_id),
                                _ => None,
                            })
                            .dedup()
                            .peekable();

                        writeln!(f, "{indent}{version} would constrain",)?;

                        let mut indenter = indenter.push_level();
                        while let Some(&version_set_id) = version_sets.next() {
                            let name = self
                                .interner
                                .display_name(self.interner.version_set_name(version_set_id));
                            let version_set = self.interner.display_version_set(version_set_id);

                            if version_sets.peek().is_none() {
                                indenter.set_last();
                            }
                            let indent = indenter.get_indent();
                            writeln!(
                                f,
                                "{indent}{name} {version_set} , which conflicts with any installable versions previously reported",
                            )?;
                        }
                    } else {
                        writeln!(f, "{indent}{version} would require",)?;
                        let mut requirements = graph
                            .edges(candidate)
                            .chunk_by(|e| e.weight().requires())
                            .into_iter()
                            .map(|(version_set_id, group)| {
                                let edges: Vec<_> = group.map(|e| e.id()).collect();
                                (version_set_id, edges)
                            })
                            .sorted_by_key(|(_version_set_id, edges)| {
                                edges.iter().any(|&edge| {
                                    installable_nodes
                                        .contains(&graph.edge_endpoints(edge).unwrap().1)
                                })
                            })
                            .map(|(version_set_id, edges)| {
                                (
                                    DisplayOp::Requirement(version_set_id, edges),
                                    indenter.push_level(),
                                )
                            })
                            .collect::<Vec<_>>();

                        if !requirements.is_empty() {
                            requirements[0].1.set_last();
                        }

                        stack.extend(requirements);
                    }
                }
            }
        }

        Ok(())
    }
}

impl<'i, I: Interner> fmt::Display for DisplayUnsat<'i, I> {
    fn fmt(&self, f: &mut Formatter<'_>) -> fmt::Result {
        let (top_level_missing, top_level_conflicts): (Vec<_>, _) = self
            .graph
            .graph
            .edges(self.graph.root_node)
            .partition(|e| self.missing_set.contains(&e.target()));

        if !top_level_missing.is_empty() {
            self.fmt_graph(f, &top_level_missing, false)?;
        }

        if !top_level_conflicts.is_empty() {
            writeln!(f, "The following packages are incompatible")?;
            self.fmt_graph(f, &top_level_conflicts, true)?;

            // Conflicts caused by locked dependencies
            let mut edges = self.graph.graph.edges(self.graph.root_node).peekable();
            let indenter = Indenter::new(true);
            while let Some(e) = edges.next() {
                let indenter = indenter.push_level_with_order(match edges.peek() {
                    Some(_) => ChildOrder::HasRemainingSiblings,
                    None => ChildOrder::Last,
                });
                let indent = indenter.get_indent();

                let conflict = match e.weight() {
                    ProblemEdge::Requires(_) => continue,
                    ProblemEdge::Conflict(conflict) => conflict,
                };

                // The only possible conflict at the root level is a Locked conflict
                match conflict {
                    ConflictCause::Constrains(_) | ConflictCause::ForbidMultipleInstances => {
                        unreachable!()
                    }
                    &ConflictCause::Locked(solvable_id) => {
                        writeln!(
                            f,
                            "{indent}{} is locked, but another version is required as reported above",
                            self.interner.display_merged_solvables(&[solvable_id.as_solvable().expect("root is never locked")]),
                        )?;
                    }
                    ConflictCause::Excluded => continue,
                };
            }
        }

        Ok(())
    }
}<|MERGE_RESOLUTION|>--- conflicted
+++ resolved
@@ -1,17 +1,7 @@
 //! Types to examine why a problem was unsatisfiable, and to report the causes
 //! to the user.
 
-<<<<<<< HEAD
-use std::{
-    collections::{HashMap, HashSet},
-    fmt,
-    fmt::{Display, Formatter},
-    hash::Hash,
-    rc::Rc,
-};
-=======
 use std::{collections::HashSet, fmt, fmt::Formatter, hash::Hash, rc::Rc};
->>>>>>> 1777fd05
 
 use ahash::HashMap;
 use itertools::Itertools;
@@ -21,13 +11,9 @@
     Direction,
 };
 
+use crate::internal::id::VarId;
 use crate::{
-<<<<<<< HEAD
-    internal::id::{ClauseId, ExpandedVar, SolvableId, StringId, VarId, VersionSetId},
-    pool::Pool,
-=======
-    internal::id::{ClauseId, InternalSolvableId, SolvableId, StringId, VersionSetId},
->>>>>>> 1777fd05
+    internal::id::{ClauseId, ExpandedVar, InternalSolvableId, SolvableId, StringId, VersionSetId},
     runtime::AsyncRuntime,
     solver::{clause::Clause, Solver},
     DependencyProvider, Interner,
@@ -55,26 +41,17 @@
 
     /// Generates a graph representation of the problem (see [`ProblemGraph`]
     /// for details)
-<<<<<<< HEAD
-    pub fn graph<VS: VersionSet, N: PackageName, D: DependencyProvider<VS, N>, RT: AsyncRuntime>(
-=======
     pub fn graph<D: DependencyProvider, RT: AsyncRuntime>(
->>>>>>> 1777fd05
         &self,
         solver: &Solver<D, RT>,
     ) -> ProblemGraph {
         let mut graph = DiGraph::<ProblemNode, ProblemEdge>::default();
-<<<<<<< HEAD
+
         let mut nodes: HashMap<VarId, NodeIndex> = HashMap::default();
         let mut excluded_nodes: HashMap<StringId, NodeIndex> = HashMap::default();
 
-        let root_node = Self::add_node(&mut graph, &mut nodes, SolvableId::root().into());
-=======
-        let mut nodes: HashMap<InternalSolvableId, NodeIndex> = HashMap::default();
-        let mut excluded_nodes: HashMap<StringId, NodeIndex> = HashMap::default();
-
-        let root_node = Self::add_node(&mut graph, &mut nodes, InternalSolvableId::root());
->>>>>>> 1777fd05
+        let root_node = Self::add_node(&mut graph, &mut nodes, InternalSolvableId::root().into());
+
         let unresolved_node = graph.add_node(ProblemNode::UnresolvedDependency);
 
         for clause_id in &self.clauses {
@@ -129,15 +106,9 @@
                     let conflict = ConflictCause::Locked(locked);
                     graph.add_edge(root_node, node2_id, ProblemEdge::Conflict(conflict));
                 }
-<<<<<<< HEAD
-                &Clause::ForbidMultipleInstances(instance1_id, instance2_id) => {
+                &Clause::ForbidMultipleInstances(instance1_id, instance2_id, _) => {
                     let node1_id = Self::add_node(&mut graph, &mut nodes, instance1_id.into());
                     let node2_id = Self::add_node(&mut graph, &mut nodes, instance2_id.var_id);
-=======
-                &Clause::ForbidMultipleInstances(instance1_id, instance2_id, _) => {
-                    let node1_id = Self::add_node(&mut graph, &mut nodes, instance1_id);
-                    let node2_id = Self::add_node(&mut graph, &mut nodes, instance2_id);
->>>>>>> 1777fd05
 
                     let conflict = ConflictCause::ForbidMultipleInstances;
                     graph.add_edge(node1_id, node2_id, ProblemEdge::Conflict(conflict));
@@ -185,13 +156,8 @@
 
     fn add_node(
         graph: &mut DiGraph<ProblemNode, ProblemEdge>,
-<<<<<<< HEAD
         nodes: &mut HashMap<VarId, NodeIndex>,
         var_id: VarId,
-=======
-        nodes: &mut HashMap<InternalSolvableId, NodeIndex>,
-        solvable_id: InternalSolvableId,
->>>>>>> 1777fd05
     ) -> NodeIndex {
         *nodes.entry(var_id).or_insert_with(|| {
             graph.add_node(match var_id.expand() {
@@ -276,13 +242,9 @@
 #[derive(Copy, Clone, Eq, PartialEq)]
 pub(crate) enum ProblemNode {
     /// Node corresponding to a solvable
-<<<<<<< HEAD
-    Solvable(SolvableId),
+    Solvable(InternalSolvableId),
     /// Node corresponding to a solvable
     Variable(u32),
-=======
-    Solvable(InternalSolvableId),
->>>>>>> 1777fd05
     /// Node representing a dependency without candidates
     UnresolvedDependency,
     /// Node representing an exclude reason
@@ -312,11 +274,7 @@
 
 /// An edge in the graph representation of a [`Problem`]
 #[derive(Copy, Clone, Hash, Eq, PartialEq, Ord, PartialOrd)]
-<<<<<<< HEAD
-pub enum ProblemEdge {
-=======
 pub(crate) enum ProblemEdge {
->>>>>>> 1777fd05
     /// The target node is a candidate for the dependency specified by the
     /// version set
     Requires(VersionSetId),
@@ -376,12 +334,8 @@
 ///
 /// The root of the graph is the "root solvable". Note that not all the
 /// solvable's requirements are included in the graph, only those that are
-<<<<<<< HEAD
 /// directly or indirectly involved in the conflict. See [`ProblemNode`] and
 /// [`ProblemEdge`] for the kinds of nodes and edges that make up the graph.
-=======
-/// directly or indirectly involved in the conflict.
->>>>>>> 1777fd05
 pub struct ProblemGraph {
     graph: DiGraph<ProblemNode, ProblemEdge>,
     root_node: NodeIndex,
@@ -391,11 +345,7 @@
 impl ProblemGraph {
     /// Writes a graphviz graph that represents this instance to the specified
     /// output.
-<<<<<<< HEAD
-    pub fn graphviz<VS: VersionSet>(
-=======
     pub fn graphviz(
->>>>>>> 1777fd05
         &self,
         f: &mut impl std::io::Write,
         interner: &impl Interner,
@@ -452,14 +402,6 @@
                     ProblemNode::Solvable(mut solvable_2) => {
                         // If the target node has been merged, replace it by the first id in the
                         // group
-<<<<<<< HEAD
-                        if let Some(merged) = merged_nodes.get(&solvable_2) {
-                            solvable_2 = merged.ids[0];
-
-                            // Skip the edge if we would be adding a duplicate
-                            if !added_edges.insert(solvable_2) {
-                                continue;
-=======
                         if let Some(solvable_id) = solvable_2.as_solvable() {
                             if let Some(merged) = merged_nodes.get(&solvable_id) {
                                 solvable_2 = merged.ids[0].into();
@@ -468,7 +410,6 @@
                                 if !added_edges.insert(solvable_2) {
                                     continue;
                                 }
->>>>>>> 1777fd05
                             }
                         }
 
@@ -494,14 +435,7 @@
 
     /// Simplifies and collapses nodes so that these can be considered the same
     /// candidate
-<<<<<<< HEAD
-    fn simplify<VS: VersionSet, N: PackageName>(
-        &self,
-        pool: &Pool<VS, N>,
-    ) -> HashMap<SolvableId, Rc<MergedProblemNode>> {
-=======
     fn simplify(&self, interner: &impl Interner) -> HashMap<SolvableId, Rc<MergedProblemNode>> {
->>>>>>> 1777fd05
         let graph = &self.graph;
 
         // Gather information about nodes that can be merged
@@ -775,12 +709,7 @@
 
 /// A struct implementing [`fmt::Display`] that generates a user-friendly
 /// representation of a problem graph
-<<<<<<< HEAD
-pub struct DisplayUnsat<'pool, VS: VersionSet, N: PackageName + Display, M: SolvableDisplay<VS, N>>
-{
-=======
 pub struct DisplayUnsat<'i, I: Interner> {
->>>>>>> 1777fd05
     graph: ProblemGraph,
     merged_candidates: HashMap<SolvableId, Rc<MergedProblemNode>>,
     installable_set: HashSet<NodeIndex>,
